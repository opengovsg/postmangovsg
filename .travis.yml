language: node_js
node_js:
  - lts/*

services:
  - docker

cache: npm

# Deploy from Dockerfile
jobs:
  include:
    - name: backend
      before_install:
        - cd $TRAVIS_BUILD_DIR/backend
        - npx lockfile-lint --type npm --path package-lock.json -o "https:" -o "file:" --allowed-hosts npm
      install:
        - npm ci
      script:
        - npm run lint-no-fix
        - npm run test
      before_deploy:
        - cd $TRAVIS_BUILD_DIR/backend && ./before-deploy.sh
      deploy:
        - provider: elasticbeanstalk
          edge: true
          skip_cleanup: true
          access_key_id: $AWS_ACCESS_KEY_ID
          secret_access_key: $AWS_SECRET_ACCESS_KEY
          region: $AWS_DEFAULT_REGION
          app: "postmangovsg"
          env: "postmangovsg-staging-40ffadb"
          bucket_name: "postmangovsg-elasticbeanstalk-appversion"
          on:
            branch: $STAGING_BRANCH
        - provider: elasticbeanstalk
          edge: true
          skip_cleanup: true
          access_key_id: $AWS_ACCESS_KEY_ID
          secret_access_key: $AWS_SECRET_ACCESS_KEY
          region: $AWS_DEFAULT_REGION
          app: "postmangovsg"
          env: "postmangovsg-production-4d26c37"
          bucket_name: "postmangovsg-elasticbeanstalk-appversion"
          on:
            branch: $PRODUCTION_BRANCH
    - name: worker
      before_install:
        - cd $TRAVIS_BUILD_DIR/worker
        - npx lockfile-lint --type npm --path package-lock.json -o "https:" -o "file:" --allowed-hosts npm
      install:
        - npm ci
      script:
        - npm run lint-no-fix
      before_deploy:
        - cp -R ../modules ./
      deploy:
        - provider: script
          skip_cleanup: true
          script: ./deploy.sh postmangovsg-workers staging-sending staging-logging
          on:
            branch: $STAGING_BRANCH
            condition: "$DEPLOY_WORKER = true"
        - provider: script
          skip_cleanup: true
          script: ./deploy.sh postmangovsg-workers prod-sending prod-logging
          on:
            branch: $PRODUCTION_BRANCH
            condition: "$DEPLOY_WORKER = true"
    - name: frontend
      before_install:
        - cd $TRAVIS_BUILD_DIR/frontend
      install:
        - npm install
      script:
        - npx lockfile-lint --type npm --path package-lock.json -o "https:" -o "file:" --allowed-hosts npm
        - npm run compile
        - npm run lint-no-fix
        - CI=false npm run build
    - name: serverless-unsubscribe-digest
      before_install:
        - cd $TRAVIS_BUILD_DIR/serverless/unsubscribe-digest
<<<<<<< HEAD
        - npm install && npm run build && npm prune --production
=======
      install:
        - npm install
      before_deploy:
        - npx lockfile-lint --type npm --path package-lock.json --validate-https --allowed-hosts npm
        - npm run build
        - npm prune --production
>>>>>>> 689cf913
        - zip -qr code.zip build src package.json node_modules/
      deploy:
        - provider: lambda
          edge: true
          function_name: unsubscribe-digest-production
          region: $AWS_DEFAULT_REGION
          role: $PRODUCTION_UNSUBSCRIBE_ROLE
          runtime: nodejs12.x
          module_name: build/index
          handler_name: handler
          timeout: 600
          memory_size: 256
          publish: true
          zip: "../unsubscribe-digest/code.zip"
          on:
            branch: $PRODUCTION_BRANCH
          environment_variables:
            - DB_URI=$PRODUCTION_UNSUBSCRIBE_DIGEST_DB_URI
            - DB_READ_REPLICA_URI=$PRODUCTION_UNSUBSCRIBE_DIGEST_DB_READ_REPLICA_URI
            - DB_USE_IAM=$PRODUCTION_DB_USE_IAM
            - SENTRY_DSN=$SERVERLESS_SENTRY_DSN
            - SES_FROM=$PRODUCTION_UNSUBSCRIBE_DIGEST_SES_FROM
            - SES_HOST=$PRODUCTION_UNSUBSCRIBE_DIGEST_SES_HOST
            - SES_PASS=$PRODUCTION_UNSUBSCRIBE_DIGEST_SES_PASS
            - SES_USER=$PRODUCTION_UNSUBSCRIBE_DIGEST_SES_USER
            - SES_PORT=$PRODUCTION_UNSUBSCRIBE_DIGEST_SES_PORT
            - UNSUBSCRIBE_GUIDE_URL=$UNSUBSCRIBE_GUIDE_URL
            - CRONITOR_CODE=$PRODUCTION_UNSUBSCRIBE_CRONITOR_CODE
        - provider: lambda
          edge: true
          function_name: unsubscribe-digest-staging
          region: $AWS_DEFAULT_REGION
          role: $STAGING_UNSUBSCRIBE_ROLE
          runtime: nodejs12.x
          module_name: build/index
          handler_name: handler
          timeout: 600
          memory_size: 256
          publish: true
          zip: "../unsubscribe-digest/code.zip"
          on:
            branch: $STAGING_BRANCH
          environment_variables:
            - DB_URI=$STAGING_UNSUBSCRIBE_DIGEST_DB_URI
            - DB_READ_REPLICA_URI=$STAGING_UNSUBSCRIBE_DIGEST_DB_READ_REPLICA_URI
            - DB_USE_IAM=$STAGING_DB_USE_IAM
            - SENTRY_DSN=$SERVERLESS_SENTRY_DSN
            - NODE_ENV=staging
            - SES_FROM=$STAGING_UNSUBSCRIBE_DIGEST_SES_FROM
            - SES_HOST=$STAGING_UNSUBSCRIBE_DIGEST_SES_HOST
            - SES_PASS=$STAGING_UNSUBSCRIBE_DIGEST_SES_PASS
            - SES_USER=$STAGING_UNSUBSCRIBE_DIGEST_SES_USER
            - SES_PORT=$STAGING_UNSUBSCRIBE_DIGEST_SES_PORT
            - UNSUBSCRIBE_GUIDE_URL=$UNSUBSCRIBE_GUIDE_URL
            - CRONITOR_CODE=$STAGING_UNSUBSCRIBE_CRONITOR_CODE
    - name: serverless-database-backup
      before_install:
        - cd $TRAVIS_BUILD_DIR/serverless/database-backup
      script:
        - npx lockfile-lint --type npm --path package-lock.json --validate-https --allowed-hosts npm
      before_deploy:
        - npm run build:docker
      deploy:
        - provider: lambda
          edge: true
          function_name: database-backup-production
          region: $AWS_DEFAULT_REGION
          role: $PRODUCTION_BACKUP_ROLE
          runtime: nodejs12.x
          module_name: build/index
          handler_name: handler
          timeout: 600
          memory_size: 512
          publish: true
          zip: "../database-backup/code.zip"
          on:
            branch: $PRODUCTION_BRANCH
          environment_variables:
            - DB_URI=$PRODUCTION_BACKUP_DB_URI
            - DB_USE_IAM=$PRODUCTION_DB_USE_IAM
            - BACKUP_BUCKET_NAME=$PRODUCTION_BACKUP_BUCKET_NAME
            - GCP_SECRET_NAME=$PRODUCTION_BACKUP_GCP_SECRET_NAME
            - KEY_ENCRYPTION_PUBLIC_KEY=$PRODUCTION_BACKUP_PUBLIC_KEY
            - SENTRY_DSN=$SERVERLESS_SENTRY_DSN
            - CRONITOR_CODE=$PRODUCTION_BACKUP_CRONITOR_CODE
        - provider: lambda
          edge: true
          function_name: database-backup-staging
          region: $AWS_DEFAULT_REGION
          role: $STAGING_BACKUP_ROLE
          runtime: nodejs12.x
          module_name: build/index
          handler_name: handler
          timeout: 600
          memory_size: 512
          publish: true
          zip: "../database-backup/code.zip"
          on:
            branch: $STAGING_BRANCH
          environment_variables:
            - NODE_ENV=staging
            - DB_URI=$STAGING_BACKUP_DB_URI
            - DB_USE_IAM=$STAGING_DB_USE_IAM
            - BACKUP_BUCKET_NAME=$STAGING_BACKUP_BUCKET_NAME
            - GCP_SECRET_NAME=$STAGING_BACKUP_GCP_SECRET_NAME
            - KEY_ENCRYPTION_PUBLIC_KEY=$STAGING_BACKUP_PUBLIC_KEY
            - SENTRY_DSN=$SERVERLESS_SENTRY_DSN
            - CRONITOR_CODE=$STAGING_BACKUP_CRONITOR_CODE
    - name: serverless-eb-env-update
      before_deploy:
        - cd $TRAVIS_BUILD_DIR/serverless/eb-env-update
        - npm install && npm run build && npm prune --production
        - zip -qr code.zip build package.json node_modules/
      deploy:
        - provider: lambda
          edge: true
          function_name: eb-env-update-production
          region: $AWS_DEFAULT_REGION
          role: $PRODUCTION_EBENVUPDATE_ROLE
          runtime: nodejs12.x
          module_name: build/index
          handler_name: handler
          timeout: 10
          memory_size: 128
          publish: true
          zip: "../eb-env-update/code.zip"
          on:
            branch: $PRODUCTION_BRANCH
          environment_variables:
            - NODE_ENV=production
            - SECRET_ID=$PRODUCTION_SECRET_ID
            - SENTRY_DSN=$SERVERLESS_SENTRY_DSN
        - provider: lambda
          edge: true
          function_name: eb-env-update-staging
          region: $AWS_DEFAULT_REGION
          role: $STAGING_EBENVUPDATE_ROLE
          runtime: nodejs12.x
          module_name: build/index
          handler_name: handler
          timeout: 10
          memory_size: 128
          publish: true
          zip: "../eb-env-update/code.zip"
          on:
            branch: $STAGING_BRANCH
          environment_variables:
            - NODE_ENV=staging
            - SECRET_ID=$STAGING_SECRET_ID
            - SENTRY_DSN=$SERVERLESS_SENTRY_DSN
    - name: root
      install:
        - npm install --ignore-scripts
      script:
        - npx lockfile-lint --type npm --path package-lock.json --validate-https --allowed-hosts npm
        - npm run lint-no-fix<|MERGE_RESOLUTION|>--- conflicted
+++ resolved
@@ -80,16 +80,12 @@
     - name: serverless-unsubscribe-digest
       before_install:
         - cd $TRAVIS_BUILD_DIR/serverless/unsubscribe-digest
-<<<<<<< HEAD
-        - npm install && npm run build && npm prune --production
-=======
       install:
         - npm install
       before_deploy:
         - npx lockfile-lint --type npm --path package-lock.json --validate-https --allowed-hosts npm
         - npm run build
         - npm prune --production
->>>>>>> 689cf913
         - zip -qr code.zip build src package.json node_modules/
       deploy:
         - provider: lambda
