{
  "name": "backend",
  "version": "1.25.0",
  "description": "Backend / API server for Postman",
  "main": "build/server.js",
  "scripts": {
    "build": "rimraf build && tsc --build tsconfig.build.json",
    "dev": "npm run postbuild && tsc-watch --onSuccess \"node ./build/server.js\"",
    "lint-no-fix": "tsc --noEmit && eslint --ext .js,.ts --cache .",
    "lint": "npm run lint-no-fix -- --fix",
    "postbuild": "npm run copy-assets",
    "start": "node build/server",
    "copy-assets": "copyfiles -u 1 src/assets/* src/**/*.sql build",
    "pretest": "tsc --build",
    "test": "jest --maxWorkers=2",
    "precommit": "lint-staged"
  },
  "author": "",
  "license": "MIT",
  "dependencies": {
    "@aws-sdk/client-sns": "^3.7.0",
    "@sentry/node": "^5.16.1",
    "async-retry": "^1.3.1",
    "aws-sdk": "^2.884.0",
    "axios": "^0.21.1",
    "bcrypt": "^5.0.0",
    "celebrate": "^12.0.1",
    "cls-rtracer": "^2.4.0",
    "connect-redis": "^4.0.4",
    "convict": "^6.0.1",
    "cors": "^2.8.5",
    "dotenv": "^8.2.0",
    "escape-html": "^1.0.3",
    "express": "^4.17.1",
    "express-rate-limit": "^5.2.6",
    "express-session": "^1.17.0",
    "helmet": "^3.23.3",
    "jsonwebtoken": "^8.5.1",
    "libphonenumber-js": "^1.9.16",
    "lodash": "^4.17.21",
    "module-alias": "^2.2.2",
    "morgan": "^1.10.0",
    "nodemailer": "^6.6.0",
    "nodemailer-direct-transport": "^3.3.2",
    "otplib": "^12.0.1",
    "papaparse": "^5.2.0",
    "pg": "^8.5.1",
    "pg-connection-string": "^2.4.0",
<<<<<<< HEAD
    "postman-templating": "file:../modules/postman-templating",
    "rate-limit-redis": "^2.1.0",
=======
>>>>>>> baa1769c
    "redis": "^3.1.2",
    "reflect-metadata": "^0.1.13",
    "sequelize": "^5.22.4",
    "sequelize-typescript": "^1.1.0",
    "source-map-support": "^0.5.19",
    "starkbank-ecdsa": "^1.1.2",
    "swagger-jsdoc": "^5.0.1",
    "swagger-ui-express": "^4.1.4",
    "telegraf": "^3.38.0",
    "threads": "^1.4.0",
    "tiny-worker": "^2.3.0",
    "twilio": "^3.58.0",
    "uuid": "^7.0.3",
    "winston": "^3.3.3",
    "winston-cloudwatch": "^2.5.2"
  },
  "devDependencies": {
    "@types/async-retry": "^1.4.2",
    "@types/bcrypt": "^3.0.0",
    "@types/bluebird": "^3.5.30",
    "@types/connect-redis": "0.0.13",
    "@types/convict": "^5.2.1",
    "@types/cors": "^2.8.6",
    "@types/escape-html": "^1.0.0",
    "@types/express": "^4.17.3",
    "@types/express-rate-limit": "^5.1.1",
    "@types/express-session": "^1.17.0",
    "@types/hapi__joi": "^16.0.12",
    "@types/helmet": "0.0.45",
    "@types/jest": "^25.2.1",
    "@types/jsonwebtoken": "^8.5.0",
    "@types/lodash": "^4.14.165",
    "@types/morgan": "^1.9.0",
    "@types/nodemailer": "^6.4.0",
    "@types/nodemailer-direct-transport": "^1.0.31",
    "@types/papaparse": "^5.2.5",
    "@types/qs": "^6.9.4",
    "@types/rate-limit-redis": "^1.7.1",
    "@types/redis": "^2.8.17",
    "@types/supertest": "^2.0.10",
    "@types/swagger-jsdoc": "^3.0.2",
    "@types/swagger-ui-express": "^4.1.2",
    "@types/uuid": "^7.0.2",
    "@types/validator": "^12.0.1",
    "@typescript-eslint/eslint-plugin": "^2.25.0",
    "@typescript-eslint/parser": "^2.25.0",
    "copyfiles": "^2.2.0",
    "eslint": "^6.8.0",
    "eslint-config-prettier": "^6.11.0",
    "eslint-plugin-jest": "^24.1.3",
    "eslint-plugin-prettier": "^3.1.3",
    "jest": "^25.5.2",
    "lint-staged": "^10.2.6",
    "prettier": "^2.0.5",
    "rimraf": "^3.0.2",
    "supertest": "^6.0.1",
    "ts-jest": "^25.5.1",
    "tsc-watch": "^4.2.3",
    "typescript": "^3.8.3"
  },
  "_moduleAliases": {
    "@core": "build/core",
    "@sms": "build/sms",
    "@email": "build/email",
    "@telegram": "build/telegram",
    "@shared": "../shared/build/"
  },
  "repository": {
    "type": "git",
    "url": "git+https://github.com/datagovsg/postmangovsg.git"
  },
  "bugs": {
    "url": "https://github.com/datagovsg/postmangovsg/issues"
  },
  "lint-staged": {
    "*.{js,ts}": "eslint --cache --fix"
  }
}<|MERGE_RESOLUTION|>--- conflicted
+++ resolved
@@ -46,11 +46,7 @@
     "papaparse": "^5.2.0",
     "pg": "^8.5.1",
     "pg-connection-string": "^2.4.0",
-<<<<<<< HEAD
-    "postman-templating": "file:../modules/postman-templating",
     "rate-limit-redis": "^2.1.0",
-=======
->>>>>>> baa1769c
     "redis": "^3.1.2",
     "reflect-metadata": "^0.1.13",
     "sequelize": "^5.22.4",
