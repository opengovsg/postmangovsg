/**
 * @file Configuration
 * All defaults can be changed
 */
import convict from 'convict'
import crypto from 'crypto'
import fs from 'fs'
import path from 'path'
import { isSupportedCountry } from 'libphonenumber-js'
const rdsCa = fs.readFileSync(path.join(__dirname, '../assets/db-ca.pem'))
/**
 * To require an env var without setting a default,
 * use
 *    default: '',
 *    format: 'required-string',
 *    sensitive: true,
 */
convict.addFormats({
  'required-string': {
    validate: (val: any): void => {
      if (val === '') {
        throw new Error('Required value cannot be empty')
      }
    },
    coerce: (val: any): any => {
      if (val === null) {
        return undefined
      }
      return val
    },
  },
  'float-percent': {
    validate: (val: any): void => {
      if (val !== 0 && (!val || val > 1 || val < 0)) {
        throw new Error('must be a float between 0 and 1, inclusive')
      }
    },
    coerce: (val: any): number => {
      return parseFloat(val)
    },
  },
})

const config = convict({
  env: {
    doc: 'The application environment.',
    format: ['production', 'staging', 'development'],
    default: 'production',
    env: 'NODE_ENV',
  },
  APP_NAME: {
    doc: 'Name of the app',
    default: 'Postman.gov.sg',
    env: 'APP_NAME',
  },
  aws: {
    awsRegion: {
      doc: 'Region for the S3 bucket that is used to store file uploads',
      default: 'ap-southeast-1',
      env: 'AWS_REGION',
    },
    awsEndpoint: {
      doc:
        'The endpoint to send AWS requests to. If not specified, a default one is made with AWS_REGION',
      format: '*',
      default: null,
      env: 'AWS_ENDPOINT',
    },
    logGroupName: {
      doc: 'Name of Cloudwatch log group to write application logs to',
      default: 'postmangovsg-beanstalk-prod',
      env: 'AWS_LOG_GROUP_NAME',
    },
    uploadBucket: {
      doc: 'Name of the S3 bucket that is used to store file uploads',
      default: 'postmangovsg-prod-upload',
      env: 'FILE_STORAGE_BUCKET_NAME',
    },
    secretManagerSalt: {
      doc:
        'Secret used to generate names of credentials to be stored in AWS Secrets Manager',
      default: '',
      env: 'SECRET_MANAGER_SALT',
      format: 'required-string',
      sensitive: true,
    },
  },
  database: {
    databaseUri: {
      doc: 'URI to the postgres database',
      default: '',
      env: 'DB_URI',
      format: 'required-string',
      sensitive: true,
    },
    databaseReadReplicaUri: {
      doc: 'URI to the postgres read replica database',
      default: '',
      env: 'DB_READ_REPLICA_URI',
      format: 'required-string',
      sensitive: true,
    },
    dialectOptions: {
      ssl: {
        require: {
          doc: 'Require SSL connection to database',
          default: true,
          env: 'DB_REQUIRE_SSL',
        },
        rejectUnauthorized: true,
        ca: {
          doc: 'SSL cert to connect to database',
          default: [rdsCa],
          format: '*',
          sensitive: true,
        },
      },
    },
    poolOptions: {
      max: {
        doc: 'Maximum number of connection in pool',
        default: 150,
        env: 'SEQUELIZE_POOL_MAX_CONNECTIONS',
        format: 'int',
      },
      min: {
        doc: 'Minimum number of connection in pool',
        default: 0,
        env: 'SEQUELIZE_POOL_MIN_CONNECTIONS',
        format: 'int',
      },
      acquire: {
        doc:
          'The maximum time, in milliseconds, that pool will try to get connection before throwing error',
        default: 600000,
        env: 'SEQUELIZE_POOL_ACQUIRE_IN_MILLISECONDS',
        format: 'int',
      },
    },
    useIam: {
      doc: 'Whether to use IAM for authentication to database',
      default: false,
      env: 'DB_USE_IAM',
    },
  },
  jwtSecret: {
    doc:
      'Secret used to sign pre-signed urls for uploading CSV files to AWS S3',
    default: '',
    env: 'JWT_SECRET',
    format: 'required-string',
    sensitive: true,
  },
  MORGAN_LOG_FORMAT: {
    doc: 'Format for logging requests to server',
    default:
      ':client-ip - :user-id [:date[iso]] ":method :url HTTP/:http-version" :status :res[content-length] ":referrer" ":user-agent" :response-time ms',
    env: 'MORGAN_LOG_FORMAT',
  },
  frontendUrl: {
    doc: 'CORS: accept requests from this origin. Can be a string, or regex',
    default: 'https://postman.gov.sg', // prod only
    env: 'FRONTEND_URL',
  },
  protectedUrl: {
    doc: 'Url domain and path for password-protected messages',
    default: 'https://postman.gov.sg/p', // prod only
    env: 'PROTECTED_URL',
  },
  unsubscribeUrl: {
    doc: 'Url domain and path for unsubscribe page',
    default: 'https://postman.gov.sg/unsubscribe', // prod only
    env: 'UNSUBSCRIBE_URL',
  },
  session: {
    cookieName: {
      doc: 'Identifier for the cookie',
      default: 'postmangovsg',
      env: 'COOKIE_NAME',
    },
    secret: {
      doc: 'Secret used to sign the session ID cookie',
      default: '',
      env: 'SESSION_SECRET',
      format: 'required-string',
      sensitive: true,
    },
    cookieSettings: {
      httpOnly: {
        doc:
          'Specifies the boolean value for the HttpOnly Set-Cookie attribute.',
        default: true,
        env: 'COOKIE_HTTP_ONLY',
      },
      secure: {
        doc: 'true will set a secure cookie that is sent only over HTTPS.',
        default: true,
        env: 'COOKIE_SECURE',
      },
      maxAge: {
        doc:
          'Specifies the number (in milliseconds) to use when calculating the Expires Set-Cookie attribute',
        default: 24 * 60 * 60 * 1000,
        env: 'COOKIE_MAX_AGE',
        format: 'int',
      },
      sameSite: {
        doc:
          'true will set the SameSite attribute to Strict for strict same site enforcement.',
        default: true,
        env: 'COOKIE_SAME_SITE',
      },
      domain: {
        doc: 'Specifies the value for the Domain Set-Cookie attribute',
        default: 'postman.gov.sg', // only root domain
        env: 'COOKIE_DOMAIN',
      },
      path: {
        doc: 'Specifies the value for the Path Set-Cookie.',
        default: '/',
        env: 'COOKIE_PATH',
      },
    },
  },
  otp: {
    retries: {
      doc:
        'Number of attempts a user can enter otp before a new otp is required',
      default: 4,
      env: 'OTP_RETRIES',
    },
    expiry: {
      doc: 'Number of seconds before a new otp is required',
      default: 600,
      env: 'OTP_EXPIRY_SECONDS',
    },
    resendTimeout: {
      doc: 'Number of seconds to wait before resending otp',
      default: 30,
      env: 'OTP_RESEND_SECONDS',
    },
  },
  redisOtpUri: {
    doc: 'URI to the redis cache for storing one time passwords',
    default: '',
    env: 'REDIS_OTP_URI',
    format: 'required-string',
    sensitive: true,
  },
  redisSessionUri: {
    doc: 'URI to the redis cache for storing login sessions',
    default: '',
    env: 'REDIS_SESSION_URI',
    format: 'required-string',
    sensitive: true,
  },
  mailOptions: {
    host: {
      doc: 'Amazon SES SMTP endpoint.',
      default: '',
      env: 'BACKEND_SES_HOST',
    },
    port: {
      doc: 'Amazon SES SMTP port, defaults to 465',
      default: 465,
      env: 'BACKEND_SES_PORT',
      format: 'int',
    },
    auth: {
      user: {
        doc: 'SMTP username',
        default: '',
        env: 'BACKEND_SES_USER',
        sensitive: true,
      },
      pass: {
        doc: 'SMTP password',
        default: '',
        env: 'BACKEND_SES_PASS',
        sensitive: true,
      },
    },
  },
  mailFrom: {
    doc: 'The email address that appears in the From field of an email',
    default: '',
    env: 'BACKEND_SES_FROM',
  },
  mailVia: {
    doc: 'Text to appended to custom sender name',
    default: 'via Postman',
    env: 'BACKEND_MAIL_VIA',
  },
  mailDefaultRate: {
    doc: 'The default rate at which an email campaign will be sent',
    default: 35,
    env: 'EMAIL_DEFAULT_RATE',
    format: 'int',
  },
  defaultCountry: {
    doc: 'Two-letter ISO country code to use in libphonenumber-js',
    default: 'SG',
    env: 'DEFAULT_COUNTRY',
    format: (countryCode: string): boolean => {
      return isSupportedCountry(countryCode)
    },
  },
  defaultCountryCode: {
    doc: 'Country code to prepend to phone numbers',
    default: '65',
    env: 'DEFAULT_COUNTRY_CODE',
  },
  telegramOptions: {
    webhookUrl: {
      doc: 'Webhook URL to configure for all Telegram bots',
      default: '',
      env: 'TELEGRAM_WEBHOOK_URL',
    },
  },
  maxRatePerJob: {
    doc: 'Number of messages that one worker can send at a time',
    default: 150,
    env: 'MAX_RATE_PER_JOB',
    format: 'int',
  },
  apiKey: {
    salt: {
      doc: 'Secret used to hash API Keys before storing them in the database',
      default: '',
      env: 'API_KEY_SALT_V1',
      format: 'required-string',
      sensitive: true,
    },
    version: {
      doc: 'Version of salt, defaults to v1',
      default: 'v1',
      env: 'API_KEY_SALT_VERSION',
    },
  },
  domains: {
    doc: 'Semi-colon separated list of domains that can sign in to the app.',
    default: '.gov.sg',
    env: 'DOMAIN_WHITELIST',
  },
  csvProcessingTimeout: {
    doc:
      'Max duration for csv processing before timeout. Prevent campaigns from being stuck in csv processing state if server dies.',
    default: 10 * 60 * 1000, // 10 minutes
    env: 'CSV_PROCESSING_TIMEOUT_IN_MS',
    format: 'int',
  },
  sentryDsn: {
    doc: 'Sentry DSN for backend',
    default: '',
    env: 'SENTRY_DSN',
  },
  unsubscribeHmac: {
    version: {
      doc: 'Version of unsubscribe HMAC options, defaults to v1',
      default: 'v1',
      format: ['v1'],
      env: 'UNSUBSCRIBE_HMAC_VERSION',
    },
    v1: {
      algo: {
        doc: 'V1 HMAC algorithm',
        default: '',
        format: crypto.getHashes(),
        env: 'UNSUBSCRIBE_HMAC_ALGO_V1',
      },
      key: {
        doc: 'V1 HMAC key',
        default: '',
        format: 'required-string',
        env: 'UNSUBSCRIBE_HMAC_KEY_V1',
        sensitive: true,
      },
    },
  },
  emailCallback: {
    minHaltNumber: {
      doc:
        'Halt if there is this minimum number of invalid recipients, and it exceeds the percentage threshold',
      default: 10,
      env: 'MIN_HALT_NUMBER',
      format: 'int',
    },
    minHaltPercentage: {
      doc:
        'Halt if the percentage of invalid recipients exceeds this threshold. Supply a float from 0 to 1',
      default: 0.1,
      env: 'MIN_HALT_PERCENTAGE',
      format: 'float-percent',
    },
    sendgridPublicKey: {
      doc: 'Public key used to verify webhook events from sendgrid',
      env: 'SENDGRID_PUBLIC_KEY',
      default: '',
      format: 'required-string',
    },
    callbackSecret: {
      doc: 'Secret for basic auth',
      env: 'CALLBACK_SECRET',
      default: '',
    },
  },
  smsCallback: {
    callbackSecret: {
      doc:
        'Secret used to generate the basic auth credentials for twilio callback',
      default: '',
      env: 'TWILIO_CALLBACK_SECRET',
      format: 'required-string',
      sensitive: true,
    },
  },
  telegramCallback: {
    contactUsUrl: {
      doc: 'URL to contact form',
      default: '',
      env: 'TELEGRAM_BOT_CONTACT_US_URL',
      format: 'required-string',
    },
    guideUrl: {
      doc: 'URL to recipient guide',
      default: '',
      env: 'TELEGRAM_BOT_GUIDE_URL',
      format: 'required-string',
    },
  },
  redaction: {
    maxAge: {
      doc: 'Maximum age before campaign is redacted',
      default: 14,
      env: 'REDACTION_MAXIMUM_AGE',
      format: Number,
    },
  },
  smsFallback: {
    activate: {
      doc: 'Switch to true to use SNS fallback for all SMS campaigns',
      default: false,
      env: 'SMS_FALLBACK_ACTIVATE',
    },
    senderId: {
      doc: 'Sender ID to use for all SNS SMS',
      default: 'Postman',
      env: 'SMS_FALLBACK_SENDER_ID',
    },
  },
  emailFallback: {
    activate: {
      doc:
        'Switch to true to use the SendGrid fallback for emails. Ensure that the SMTP settings are properly configured as well.',
      default: false,
      env: 'EMAIL_FALLBACK_ACTIVATE',
    },
  },
<<<<<<< HEAD
  upload: {
    redisUri: {
      doc: 'URI to the redis database for recipient list upload job queue',
      default: '',
      env: 'UPLOAD_REDIS_URI',
      format: 'required-string',
      sensitive: true,
    },
    queueName: {
      doc: 'Name of queue used to store upload jobs',
      default: 'uploads',
      env: 'UPLOAD_QUEUE_NAME',
    },
    concurrency: {
      doc: 'Maximum number of simultaneous active jobs',
      default: 3,
      env: 'UPLOAD_CONCURRENCY',
      format: Number,
    },
    checkStalledInterval: {
      doc: 'How often to check for stalled jobs in milliseconds',
      default: 5000,
      env: 'UPLOAD_CHECK_STALLED_INTERVAL',
      format: Number,
    },
=======
  showMastheadDomain: {
    doc:
      'Show masthead within email template if logged-in user has email ending with this domain',
    default: '.gov.sg',
    env: 'SHOW_MASTHEAD_DOMAIN',
>>>>>>> ec49e252
  },
})

// If mailFrom was not set in an env var, set it using the app_name
const defaultMailFrom = `${config.get(
  'APP_NAME'
)} <donotreply@mail.postman.gov.sg>`
config.set('mailFrom', config.get('mailFrom') || defaultMailFrom)

// Override some defaults
switch (config.get('env')) {
  case 'staging':
    config.load({
      frontendUrl: '/^https:\\/\\/([A-z0-9-]+\\.)?(postman\\.gov\\.sg)$/', // all subdomains
      protectedUrl: 'https://staging.postman.gov.sg/p',
      unsubscribeUrl: 'https://staging.postman.gov.sg/unsubscribe',
      aws: {
        uploadBucket: 'postmangovsg-dev-upload',
        logGroupName: 'postmangovsg-beanstalk-staging',
      },
      session: {
        cookieSettings: {
          httpOnly: true,
          secure: true, // Can only be sent via https
          maxAge: 24 * 60 * 60 * 1000,
          sameSite: true,
          domain: '.postman.gov.sg', // all subdomains
          path: '/',
        },
      },
    })
    break
  case 'development':
    config.load({
      frontendUrl: 'http://localhost:3000',
      protectedUrl: 'http://localhost:3000/p',
      unsubscribeUrl: 'http://localhost:3000/unsubscribe',
      aws: {
        uploadBucket: 'postmangovsg-dev-upload',
        logGroupName: 'postmangovsg-beanstalk-testing',
      },
      database: {
        dialectOptions: {
          ssl: {
            require: false, // No ssl connection needed
            rejectUnauthorized: true,
            ca: false,
          },
        },
      },
      session: {
        cookieSettings: {
          httpOnly: true,
          secure: false,
          maxAge: 24 * 60 * 60 * 1000,
          sameSite: true,
          domain: 'localhost',
          path: '/',
        },
      },
    })
    break
}

export default config<|MERGE_RESOLUTION|>--- conflicted
+++ resolved
@@ -456,7 +456,6 @@
       env: 'EMAIL_FALLBACK_ACTIVATE',
     },
   },
-<<<<<<< HEAD
   upload: {
     redisUri: {
       doc: 'URI to the redis database for recipient list upload job queue',
@@ -482,13 +481,12 @@
       env: 'UPLOAD_CHECK_STALLED_INTERVAL',
       format: Number,
     },
-=======
+  },
   showMastheadDomain: {
     doc:
       'Show masthead within email template if logged-in user has email ending with this domain',
     default: '.gov.sg',
     env: 'SHOW_MASTHEAD_DOMAIN',
->>>>>>> ec49e252
   },
 })
 
