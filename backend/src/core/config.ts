--- conflicted
+++ resolved
@@ -154,16 +154,14 @@
     maxAttachmentNum: number
     maxCumulativeAttachmentsSize: number
   }
-<<<<<<< HEAD
+  commonAttachments: {
+    maxFileSize: number
+    bucketName: string
+  }
 
   phonebook: {
     endpointUrl: string
     apiKey: string
-=======
-  commonAttachments: {
-    maxFileSize: number
-    bucketName: string
->>>>>>> 545a0c85
   }
 }
 
@@ -708,20 +706,6 @@
       format: Number,
     },
   },
-<<<<<<< HEAD
-  phonebook: {
-    endpointUrl: {
-      doc: 'Endpoint url of phonebook server',
-      default: 'http://localhost:8080',
-      env: 'PHONEBOOK_URL',
-      format: 'required-string',
-    },
-    apiKey: {
-      doc: 'API key to make requests to Phonebook',
-      default: 'API_KEY',
-      env: 'PHONEBOOK_API_KEY',
-      format: 'required-string',
-=======
   commonAttachments: {
     maxFileSize: {
       doc: 'Maximum file size of a common attachment',
@@ -733,7 +717,20 @@
       doc: 'S3 bucket to store common attachments',
       default: 'development.common-attachments',
       env: 'COMMON_ATTACHMENT_BUCKET_NAME',
->>>>>>> 545a0c85
+    },
+  },
+  phonebook: {
+    endpointUrl: {
+      doc: 'Endpoint url of phonebook server',
+      default: 'http://localhost:8080',
+      env: 'PHONEBOOK_URL',
+      format: 'required-string',
+    },
+    apiKey: {
+      doc: 'API key to make requests to Phonebook',
+      default: 'API_KEY',
+      env: 'PHONEBOOK_API_KEY',
+      format: 'required-string',
     },
   },
 })
