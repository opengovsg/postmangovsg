--- conflicted
+++ resolved
@@ -1,44 +1,6 @@
 import { ChannelType } from '@core/constants'
 
 export interface CampaignS3ObjectInterface {
-<<<<<<< HEAD
-  key: string;
-  bucket: string;
-  filename: string;
-  newFilename?: string;
-  error?: string;
-}
-
-export interface CampaignInterface {
-  name:  string;
-  userId: number;
-  type: ChannelType;
-  credName? : string;
-  s3Object?: CampaignS3ObjectInterface;
-  valid: boolean;
-}
-
-export interface GetCampaignDetailsOutput {
-  id: string;
-  name: string;
-  type: string;
-  created_at: Date;
-  valid: boolean;
-  has_credential: boolean;
-  num_recipients: number;
-  csv_filename: string;
-  email_templates?: {
-    body: string;
-    subject: string;
-    reply_to: string | null;
-  };
-  sms_templates?: {
-    body: string;
-  };
-  job_queue?: {
-    status: string;
-  };
-=======
   key: string
   bucket: string
   filename: string
@@ -61,6 +23,7 @@
   valid: boolean
   has_credential: boolean
   csv_filename: string
+  num_recipients: number
   email_templates?: {
     body: string
     subject: string
@@ -74,24 +37,11 @@
   }
 }
 
-export interface GetCampaignDetailsOutput {
-  campaign: CampaignDetails
-  numRecipients: number
->>>>>>> 522c9f9f
-}
-
 export interface CampaignStats {
-<<<<<<< HEAD
-  error: number;
-  unsent: number;
-  sent: number;
-  status: string;
-=======
   error: number
   unsent: number
   sent: number
   status: string
->>>>>>> 522c9f9f
 }
 /**
  * @swagger
