import { Sequelize, SequelizeOptions } from 'sequelize-typescript'
import { parse } from 'pg-connection-string'

import config from '@core/config'
import {
  Credential,
  JobQueue,
  Campaign,
  User,
  Worker,
  UserCredential,
  Statistic,
  ProtectedMessage,
  Unsubscriber,
} from '@core/models'
import {
  EmailMessage,
  EmailTemplate,
  EmailOp,
  EmailBlacklist,
} from '@email/models'
import { SmsMessage, SmsTemplate, SmsOp } from '@sms/models'
import {
  BotSubscriber,
  TelegramMessage,
  TelegramOp,
  TelegramSubscriber,
  TelegramTemplate,
} from '@telegram/models'

import logger from '@core/logger'
import { MutableConfig, generateRdsIamAuthToken } from '@core/utils/rds-iam'

const DB_URI = config.get('database.databaseUri')
const DB_READ_REPLICA_URI = config.get('database.databaseReadReplicaUri')

const parseDBUri = (uri: string): any => {
  const config = parse(uri)
  return { ...config, username: config.user }
}

const sequelizeLoader = async (): Promise<void> => {
<<<<<<< HEAD
  const dialectOptions = config.get('IS_PROD')
    ? config.get('database.dialectOptions')
    : {}

  const masterConfig = parseDBUri(DB_URI)
  const readReplicaConfig = parseDBUri(DB_READ_REPLICA_URI)

=======
  const dialectOptions =
    config.get('env') !== 'development'
      ? config.get('database.dialectOptions')
      : {}
>>>>>>> dd2b9c62
  const sequelize = new Sequelize({
    dialect: 'postgres',
    logging: false,
    pool: config.get('database.poolOptions'),
    replication: {
      read: [readReplicaConfig],
      write: masterConfig,
    },
    dialectOptions,
    query: {
      useMaster: true,
    },
    hooks: {
      beforeConnect: async (dbConfig: MutableConfig): Promise<void> => {
        if (config.get('database.useIam')) {
          dbConfig.password = await generateRdsIamAuthToken(dbConfig)
        }
      },
    },
  } as SequelizeOptions)

  const coreModels = [
    Credential,
    JobQueue,
    Campaign,
    User,
    Worker,
    UserCredential,
    Statistic,
    Unsubscriber,
  ]
  const emailModels = [
    EmailMessage,
    EmailTemplate,
    EmailOp,
    EmailBlacklist,
    ProtectedMessage,
  ]
  const smsModels = [SmsMessage, SmsTemplate, SmsOp]
  const telegramModels = [
    BotSubscriber,
    TelegramOp,
    TelegramMessage,
    TelegramTemplate,
    TelegramSubscriber,
  ]
  sequelize.addModels([
    ...coreModels,
    ...emailModels,
    ...smsModels,
    ...telegramModels,
  ])

  try {
    await sequelize.sync()
    logger.info({ message: 'Database loaded.' })
  } catch (err) {
    logger.error(`Unable to connect to database: ${err}`)
    process.exit(1)
  }

  await Credential.findCreateFind({ where: { name: 'EMAIL_DEFAULT' } })
}

export default sequelizeLoader<|MERGE_RESOLUTION|>--- conflicted
+++ resolved
@@ -40,20 +40,14 @@
 }
 
 const sequelizeLoader = async (): Promise<void> => {
-<<<<<<< HEAD
-  const dialectOptions = config.get('IS_PROD')
-    ? config.get('database.dialectOptions')
-    : {}
+  const dialectOptions =
+    config.get('env') !== 'development'
+      ? config.get('database.dialectOptions')
+      : {}
 
   const masterConfig = parseDBUri(DB_URI)
   const readReplicaConfig = parseDBUri(DB_READ_REPLICA_URI)
 
-=======
-  const dialectOptions =
-    config.get('env') !== 'development'
-      ? config.get('database.dialectOptions')
-      : {}
->>>>>>> dd2b9c62
   const sequelize = new Sequelize({
     dialect: 'postgres',
     logging: false,
