--- conflicted
+++ resolved
@@ -40,20 +40,13 @@
 }
 
 const sequelizeLoader = async (): Promise<void> => {
-<<<<<<< HEAD
   const dialectOptions = !['development', 'test'].includes(config.get('env'))
     ? config.get('database.dialectOptions')
     : {}
-=======
-  const dialectOptions =
-    config.get('env') !== 'development'
-      ? config.get('database.dialectOptions')
-      : {}
 
   const masterConfig = parseDBUri(DB_URI)
   const readReplicaConfig = parseDBUri(DB_READ_REPLICA_URI)
 
->>>>>>> 43910bcb
   const sequelize = new Sequelize({
     dialect: 'postgres',
     logging: false,
