import { mapKeys } from 'lodash'
import {
  BelongsTo,
  Column,
  DataType,
  ForeignKey,
  Model,
  Table,
  HasMany,
  HasOne,
  Default,
} from 'sequelize-typescript'
import { ChannelType } from '@core/constants'
import { CampaignS3ObjectInterface } from '@core/interfaces'
import { Credential } from './credential'
import { User } from './user'
import { JobQueue } from './job-queue'
import { Statistic } from './statistic'
import { EmailTemplate } from '@email/models'
import { SmsTemplate } from '@sms/models'
<<<<<<< HEAD
import { TelegramTemplate } from '@telegram/models'

=======
>>>>>>> 40065b19
@Table({ tableName: 'campaigns', underscored: true, timestamps: true })
export class Campaign extends Model<Campaign> {
  @HasMany(() => JobQueue, { as: 'job_queue' })
  @HasOne(() => EmailTemplate, { as: 'email_templates' })
  @HasOne(() => SmsTemplate, { as: 'sms_templates' })
  @HasOne(() => TelegramTemplate, { as: 'telegram_templates' })
  @Column({
    type: DataType.INTEGER,
    primaryKey: true,
    autoIncrement: true,
  })
  id!: number

  @Column({
    type: DataType.STRING,
    allowNull: false,
  })
  name!: string

  @ForeignKey(() => User)
  @Column(DataType.INTEGER)
  userId!: number

  @BelongsTo(() => User)
  user!: User

  @Column({
    type: DataType.ENUM(...Object.values(ChannelType)),
    allowNull: false,
  })
  type!: ChannelType

  @ForeignKey(() => Credential)
  @Column(DataType.STRING)
  credName?: string

  @BelongsTo(() => Credential)
  credential?: Credential

  @Column(DataType.JSON)
  s3Object?: CampaignS3ObjectInterface

  @Column({
    type: DataType.BOOLEAN,
    allowNull: false,
  })
  valid!: boolean

  @HasOne(() => Statistic)
  statistic?: Statistic

  @Default(false)
  @Column({
    type: DataType.BOOLEAN,
    allowNull: false,
  })
  halted!: boolean

  // Sets key in s3Object json
  static async updateS3ObjectKey(
    id: number,
    objectToMerge: CampaignS3ObjectInterface
  ): Promise<void> {
    await Campaign.sequelize?.transaction(async (transaction) => {
      const campaign = await Campaign.findByPk(id, { transaction })
      if (!campaign) {
        throw new Error('Invalid campaign')
      }
      if (!campaign.s3Object) {
        campaign.s3Object = {}
      }
      const transformedObject = mapKeys(
        objectToMerge,
        (_value, key) => `s3Object.${key}`
      )
      // Set will ensure that the other keys in the JSON/JSONB are left unchanged
      campaign.set(transformedObject)
      await campaign.save({ transaction })
    })
    return
  }
}<|MERGE_RESOLUTION|>--- conflicted
+++ resolved
@@ -18,11 +18,8 @@
 import { Statistic } from './statistic'
 import { EmailTemplate } from '@email/models'
 import { SmsTemplate } from '@sms/models'
-<<<<<<< HEAD
 import { TelegramTemplate } from '@telegram/models'
 
-=======
->>>>>>> 40065b19
 @Table({ tableName: 'campaigns', underscored: true, timestamps: true })
 export class Campaign extends Model<Campaign> {
   @HasMany(() => JobQueue, { as: 'job_queue' })
