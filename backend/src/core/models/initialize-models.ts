import { Sequelize } from 'sequelize-typescript'
import {
  Agency,
  ApiKey,
  Campaign,
  Credential,
  Domain,
  JobQueue,
<<<<<<< HEAD
  ManagedListCampaign,
=======
>>>>>>> 09a164a9
  ProtectedMessage,
  Statistic,
  Unsubscriber,
  User,
  UserCredential,
  UserDemo,
  UserFeature,
  Worker,
} from '@core/models'
import {
  CommonAttachment,
  EmailBlacklist,
  EmailFromAddress,
  EmailMessage,
  EmailMessageTransactional,
  EmailOp,
  EmailTemplate,
} from '@email/models'
import {
  SmsMessage,
  SmsMessageTransactional,
  SmsOp,
  SmsTemplate,
} from '@sms/models'
import {
  BotSubscriber,
  TelegramMessage,
  TelegramOp,
  TelegramSubscriber,
  TelegramTemplate,
} from '@telegram/models'
import {
  CampaignGovsgTemplate,
  GovsgMessage,
  GovsgMessageTransactional,
  GovsgOp,
  GovsgTemplate,
<<<<<<< HEAD
=======
  GovsgTemplatesAccess,
>>>>>>> 09a164a9
} from '@govsg/models'
import { UserExperimental } from './user/user-experimental'

export const initializeModels = (sequelize: Sequelize): void => {
  const coreModels = [
    Credential,
    JobQueue,
    Campaign,
    Worker,
    User,
    UserFeature,
    UserCredential,
    UserDemo,
    Statistic,
    Unsubscriber,
    Agency,
    Domain,
    ApiKey,
    UserExperimental,
  ]
  const emailModels = [
    EmailBlacklist,
    EmailFromAddress,
    EmailMessage,
    EmailMessageTransactional,
    EmailOp,
    EmailTemplate,
    ProtectedMessage,
    CommonAttachment,
  ]
  const smsModels = [SmsMessage, SmsMessageTransactional, SmsTemplate, SmsOp]
  const telegramModels = [
    BotSubscriber,
    TelegramOp,
    TelegramMessage,
    TelegramTemplate,
    TelegramSubscriber,
  ]
  const govsgModels = [
    GovsgMessage,
    GovsgMessageTransactional,
    GovsgOp,
    GovsgTemplate,
    GovsgTemplatesAccess,
    CampaignGovsgTemplate,
  ]
  const phonebookModels = [ManagedListCampaign]
  sequelize.addModels([
    ...coreModels,
    ...emailModels,
    ...smsModels,
    ...telegramModels,
    ...govsgModels,
    ...phonebookModels,
  ])
}

export default initializeModels<|MERGE_RESOLUTION|>--- conflicted
+++ resolved
@@ -6,10 +6,7 @@
   Credential,
   Domain,
   JobQueue,
-<<<<<<< HEAD
   ManagedListCampaign,
-=======
->>>>>>> 09a164a9
   ProtectedMessage,
   Statistic,
   Unsubscriber,
@@ -47,10 +44,7 @@
   GovsgMessageTransactional,
   GovsgOp,
   GovsgTemplate,
-<<<<<<< HEAD
-=======
   GovsgTemplatesAccess,
->>>>>>> 09a164a9
 } from '@govsg/models'
 import { UserExperimental } from './user/user-experimental'
 
