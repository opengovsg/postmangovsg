import { Sequelize } from 'sequelize-typescript'
import {
  Agency,
  ApiKey,
  Campaign,
  Credential,
  Domain,
  DomainCredential,
  JobQueue,
  List,
  ProtectedMessage,
  Statistic,
  Unsubscriber,
  User,
  UserCredential,
  UserDemo,
  UserFeature,
  UserList,
  Worker,
} from '@core/models'
import {
  EmailBlacklist,
  EmailFromAddress,
  EmailMessage,
  EmailMessageTransactional,
  EmailOp,
  EmailTemplate,
} from '@email/models'
import {
  SmsMessage,
  SmsMessageTransactional,
  SmsOp,
  SmsTemplate,
} from '@sms/models'
import {
  BotSubscriber,
  TelegramMessage,
  TelegramOp,
  TelegramSubscriber,
  TelegramTemplate,
} from '@telegram/models'
<<<<<<< HEAD
import { WhatsappMessage } from '@whatsapp/models/whatsapp-message'
import { WhatsappOp } from '@whatsapp/models/whatsapp-op'
import { WhatsappTemplate } from '@whatsapp/models/whatsapp-template'
import { DomainCredential } from '@core/models/domain-credential'
import { CampaignWhatsappTemplate } from '@whatsapp/models/campaign-whatsapp-template'
=======
import { CampaignWhatsappTemplate } from '@whatsapp/models/campaign-whatsapp-template'
import { WhatsappMessage } from '@whatsapp/models/whatsapp-message'
import { WhatsappOp } from '@whatsapp/models/whatsapp-op'
import { WhatsappTemplate } from '@whatsapp/models/whatsapp-template'
>>>>>>> 63c07658

export const initializeModels = (sequelize: Sequelize): void => {
  const coreModels = [
    Credential,
    JobQueue,
    Campaign,
    Worker,
    User,
    UserFeature,
    UserCredential,
    UserDemo,
    Statistic,
    Unsubscriber,
    Agency,
    Domain,
    DomainCredential,
    List,
    UserList,
    ApiKey,
  ]
  const emailModels = [
    EmailBlacklist,
    EmailFromAddress,
    EmailMessage,
    EmailMessageTransactional,
    EmailOp,
    EmailTemplate,
    ProtectedMessage,
  ]
  const smsModels = [SmsMessage, SmsMessageTransactional, SmsTemplate, SmsOp]
  const telegramModels = [
    BotSubscriber,
    TelegramOp,
    TelegramMessage,
    TelegramTemplate,
    TelegramSubscriber,
  ]
  const whatsappModels = [
    CampaignWhatsappTemplate,
    WhatsappMessage,
    WhatsappOp,
    WhatsappTemplate,
  ]
  sequelize.addModels([
    ...coreModels,
    ...emailModels,
    ...smsModels,
    ...telegramModels,
    ...whatsappModels,
  ])
}

export default initializeModels<|MERGE_RESOLUTION|>--- conflicted
+++ resolved
@@ -39,18 +39,10 @@
   TelegramSubscriber,
   TelegramTemplate,
 } from '@telegram/models'
-<<<<<<< HEAD
-import { WhatsappMessage } from '@whatsapp/models/whatsapp-message'
-import { WhatsappOp } from '@whatsapp/models/whatsapp-op'
-import { WhatsappTemplate } from '@whatsapp/models/whatsapp-template'
-import { DomainCredential } from '@core/models/domain-credential'
-import { CampaignWhatsappTemplate } from '@whatsapp/models/campaign-whatsapp-template'
-=======
 import { CampaignWhatsappTemplate } from '@whatsapp/models/campaign-whatsapp-template'
 import { WhatsappMessage } from '@whatsapp/models/whatsapp-message'
 import { WhatsappOp } from '@whatsapp/models/whatsapp-op'
 import { WhatsappTemplate } from '@whatsapp/models/whatsapp-template'
->>>>>>> 63c07658
 
 export const initializeModels = (sequelize: Sequelize): void => {
   const coreModels = [
