--- conflicted
+++ resolved
@@ -21,13 +21,8 @@
 afterAll(async () => {
   await User.destroy({ where: {} })
   await sequelize.close()
-<<<<<<< HEAD
   await UploadService.destroyUploadQueue()
-  RedisService.otpClient.quit()
-  RedisService.sessionClient.quit()
-=======
   await RedisService.shutdown()
->>>>>>> 9b13ab6c
 })
 
 describe('GET /campaigns', () => {
