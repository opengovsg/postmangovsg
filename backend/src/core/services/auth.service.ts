import { authenticator } from 'otplib'
import bcrypt from 'bcrypt'
import { Request } from 'express'
import config from '@core/config'
import { loggerWithLabel } from '@core/logger'
import { User } from '@core/models'
import { validateDomain } from '@core/utils/validate-domain'
import { RedisService, ApiKeyService, MailService } from '@core/services'
import { HashedOtp, VerifyOtpInput } from '@core/interfaces'

const logger = loggerWithLabel(module)
const SALT_ROUNDS = 10 // bcrypt default
const {
  retries: OTP_RETRIES,
  expiry: OTP_EXPIRY,
  resendTimeout: OTP_RESEND_TIMEOUT,
} = config.get('otp')

/**
 * Generate a six digit otp
 */
const generateOtp = (): string => {
  return authenticator.generate(authenticator.generateSecret())
}

/**
 * Save hashed otp against the user's email
 * @param email
 * @param hashedOtp
 */
const saveHashedOtp = (
  email: string,
  hashedOtp: HashedOtp
): Promise<boolean> => {
  return new Promise((resolve, reject) => {
    RedisService.otpClient.set(
      email,
      JSON.stringify(hashedOtp),
      'EX',
      OTP_EXPIRY,
      (error) => {
        if (error) {
          logger.error({
            message: 'Failed to save hashed otp',
            email,
            error,
            action: 'saveHashedOtp',
          })
          reject(error)
        }
        resolve(true)
      }
    )
  })
}

/**
 * Get the hashed otp that was saved against the user's email
 * @param email
 */
const getHashedOtp = (email: string): Promise<HashedOtp> => {
  const logMeta = { email, action: 'getHashedOtp' }
  return new Promise((resolve, reject) => {
    RedisService.otpClient.get(email, (error, value) => {
      if (error) {
        logger.error({ message: 'Failed to get hashed otp', error, ...logMeta })
        reject(new Error('Internal server error - request for otp again'))
      }
      if (value === null) {
<<<<<<< HEAD
        logger.info({ message: 'No otp found', ...logMeta })
        reject(new Error('No otp found - request for otp again'))
=======
        reject(new Error('OTP has expired. Please request for a new OTP.'))
>>>>>>> e6ca3f56
      }
      resolve(JSON.parse(value))
    })
  })
}

/**
 * Delete the hashed otp that was saved against the user's email
 * @param email
 */
const deleteHashedOtp = async (email: string): Promise<boolean> => {
  return new Promise((resolve, reject) => {
    RedisService.otpClient.del(email, (error, response) => {
      if (error || response !== 1) {
        logger.error({
          message: 'Failed to delete hashed otp',
          email,
          error,
          response,
          action: 'deleteHashedOtp',
        })
        reject(error)
      }
      resolve(true)
    })
  })
}

/**
 * Checks that sufficient time has elapsed since the last send of an otp for that email
 * @param email
 */
const hasWaitTimeElapsed = async (email: string): Promise<void> => {
  const existingHash: HashedOtp | null = await getHashedOtp(email).catch(() => {
    // If there is no hash, just proceed
    return null
  })

  // Check that at least WAIT_IN_SECONDS has elapsed before allowing the resend of a new otp
  if (existingHash) {
    const remainingTime = Math.ceil(
      (existingHash.createdAt +
        OTP_RESEND_TIMEOUT * 1000 -
        new Date().getTime()) /
        1000
    )
    if (remainingTime > 0)
      throw new Error(
        `Wait for ${remainingTime} seconds before requesting for a new otp`
      )
  }
}

/**
 * Checks that email belongs to a whitelisted domain, or has been inserted manually in the database
 * @param email
 */
const isWhitelistedEmail = async (email: string): Promise<boolean> => {
  const endsInWhitelistedDomain = validateDomain(email)
  if (!endsInWhitelistedDomain) {
    // If the email does not end in a whitelisted domain, check that it was  whitelisted by us manually
    const user = await User.findOne({ where: { email: email } })
    if (user === null) throw new Error('User is not authorized')
  }
  return true
}

/**
 * Extracts api key from Authorization bearer token
 * @param req
 */
const getApiKey = (req: Request): string | null => {
  const headerKey = 'Bearer'
  const authHeader = req.get('authorization')
  if (!authHeader) return null

  const [header, apiKey] = authHeader.split(' ')
  if (headerKey !== header) return null

  const [name, version, key] = apiKey.split('_')
  if (!name || !version || !key) return null

  return apiKey
}

/**
 * Finds if the supplied api key is associated with a user
 * @param req
 */
const getUserForApiKey = async (req: Request): Promise<User | null> => {
  const apiKey = getApiKey(req)
  if (apiKey !== null) {
    const hash = await ApiKeyService.getApiKeyHash(apiKey)
    const user = await User.findOne({
      where: { apiKey: hash },
      attributes: ['id', 'email'],
    })
    return user
  }
  return null
}

/**
 * Checks that a valid cookie has been sent with  the request
 * @param req
 */
const checkCookie = (req: Request): boolean => {
  return req.session?.user?.id !== undefined
}

/**
 * Checks whether to send an otp to the email
 * @param email
 * @throws error if email is not whitelisted, or user has to wait for some time before requesting an otp
 */
const canSendOtp = async (email: string): Promise<void> => {
  await isWhitelistedEmail(email)
  await hasWaitTimeElapsed(email)
}

/**
 * Sends an email containing the otp to the user
 * @param email
 * @param ipAddress originating IP address that requests for OTP.
 */
const sendOtp = async (
  email: string,
  ipAddress: string
): Promise<string | void> => {
  const otp = generateOtp()
  const hashValue = await bcrypt.hash(otp, SALT_ROUNDS)
  const hashedOtp: HashedOtp = {
    hash: hashValue,
    retries: OTP_RETRIES,
    createdAt: Date.now(),
  }
  await saveHashedOtp(email, hashedOtp)

  const appName = config.get('APP_NAME')
  return MailService.mailClient.sendMail({
    from: config.get('mailFrom'),
    recipients: [email],
    subject: `One-Time Password (OTP) for ${appName}`,
    body: `Your OTP is <b>${otp}</b>. It will expire in ${Math.floor(
      OTP_EXPIRY / 60
    )} minutes.
    Please use this to login to your ${appName} account. <p>If your OTP does not work, please request for a new OTP.</p>
    <p>This login attempt was made from the IP: ${ipAddress}. If you did not attempt to log in to ${appName}, you may choose to investigate this IP address further.</p>
    <p>The ${appName} Support Team</p>`,
  })
}

/**
 *  Checks that user's otp input is correct, and authorizes them if so.
 * @param input
 */
const verifyOtp = async (input: VerifyOtpInput): Promise<boolean> => {
  const logMeta = { email: input.email, action: 'verifyOtp' }
  try {
    const hashedOtp: HashedOtp = await getHashedOtp(input.email)
    const authorized: boolean = await bcrypt.compare(input.otp, hashedOtp.hash)
    if (authorized) {
      await deleteHashedOtp(input.email)
      return true
    }
    hashedOtp.retries -= 1
    // if there is at least 1 retry, save the hashedOtp
    if (hashedOtp.retries > 0) {
      await saveHashedOtp(input.email, hashedOtp)
    } else {
      await deleteHashedOtp(input.email)
      logger.info({
        message: 'No otp retries left, deleting otp',
        ...logMeta,
      })
    }
    return false
  } catch (e) {
    logger.error({
      message: 'Error occured while verifying otp',
      error: e,
      ...logMeta,
    })
    return false
  }
}

/**
 * Helper method to find or create a user by their email
 * @param email
 */
const findOrCreateUser = async (email: string): Promise<User> => {
  const [user] = await User.findCreateFind({ where: { email: email } })
  return user
}

/**
 * Helper method to find a user by their id
 * @param id
 */
const findUser = (id: number): Promise<User> => {
  return User.findOne({
    where: { id },
  })
}

export const AuthService = {
  canSendOtp,
  sendOtp,
  verifyOtp,
  findOrCreateUser,
  findUser,
  checkCookie,
  getUserForApiKey,
}<|MERGE_RESOLUTION|>--- conflicted
+++ resolved
@@ -67,12 +67,7 @@
         reject(new Error('Internal server error - request for otp again'))
       }
       if (value === null) {
-<<<<<<< HEAD
-        logger.info({ message: 'No otp found', ...logMeta })
-        reject(new Error('No otp found - request for otp again'))
-=======
         reject(new Error('OTP has expired. Please request for a new OTP.'))
->>>>>>> e6ca3f56
       }
       resolve(JSON.parse(value))
     })
