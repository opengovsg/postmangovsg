<<<<<<< HEAD
import { Op, literal, Transaction, Includeable } from 'sequelize'
import { JobStatus } from '@core/constants'
import { Campaign, JobQueue, Statistic } from '@core/models'
import { CampaignDetails } from '@core/interfaces'
=======
import { Op, literal, Transaction } from 'sequelize'
import { JobStatus } from '@core/constants'
import { Campaign, JobQueue } from '@core/models'
>>>>>>> 02e64a25

/**
 * Checks whether a campaign has any jobs in the job queue that are not logged, meaning that they are in progress
 * @param campaignId
 */
const hasJobInProgress = (campaignId: number): Promise<JobQueue | null> => {
  return JobQueue.findOne({
    where: { campaignId, status: { [Op.not]: JobStatus.Logged } },
  })
}

/**
 * Helper method to create a campaign
 */
const createCampaign = ({
  name,
  type,
  userId,
}: {
  name: string
  type: string
  userId: number
}): Promise<Campaign> => {
  return Campaign.create({ name, type, userId, valid: false })
}

/**
 * List campaigns for that user
 */
const listCampaigns = ({
  userId,
  offset,
  limit,
}: {
  userId: number
  offset: number
  limit: number
}): Promise<{ rows: Array<Campaign>; count: number }> => {
  const options: {
    where: any
    attributes: any
    order: any
    include: any
    offset?: number
    limit?: number
  } = {
    where: {
      userId,
    },
    attributes: [
      'id',
      'name',
      'type',
      'created_at',
      'valid',
      [
        literal('CASE WHEN "cred_name" IS NULL THEN False ELSE True END'),
        'has_credential',
      ],
    ],
    order: [['created_at', 'DESC']],
    include: [
      {
        model: JobQueue,
        attributes: ['status', ['created_at', 'sent_at']],
      },
    ],
  }
  if (offset) {
    options.offset = +offset
  }
  if (limit) {
    options.limit = +limit
  }

  return Campaign.findAndCountAll(options)
}

/**
 * Get campaign details
 * @param campaignId
 * @param includes
 */
const getCampaignDetails = async (
  campaignId: number,
  includes: Includeable[]
): Promise<CampaignDetails> => {
  const campaignDetails = await Campaign.findOne({
    where: { id: campaignId },
    attributes: [
      'id',
      'name',
      'type',
      'created_at',
      'valid',
      [literal('cred_name IS NOT NULL'), 'has_credential'],
      [literal("s3_object -> 'filename'"), 'csv_filename'],
      [
        literal(
          "s3_object -> 'temp_filename' IS NOT NULL AND s3_object -> 'error' IS NULL"
        ),
        'is_csv_processing',
      ],
      [
        literal('Statistic.unsent + Statistic.sent + Statistic.errored'),
        'num_recipients',
      ],
    ],
    include: [
      {
        model: JobQueue,
        attributes: ['status', ['created_at', 'sent_at']],
      },
      {
        model: Statistic,
        attributes: [],
      },
      ...includes,
    ],
  })

  return campaignDetails?.get({ plain: true }) as CampaignDetails
}

/**
 * Helper method to set a campaign to invalid (when the template and uploaded csv's columns don't match)
 * @param campaignId
 */
const setInvalid = (campaignId: number): Promise<[number, Campaign[]]> => {
  return Campaign.update(
    {
      valid: false,
    },
    {
      where: { id: +campaignId },
    }
  )
}

/**
 * Helper method to set a campaign to valid
 * @param campaignId
 */
const setValid = (
  campaignId: number,
  transaction?: Transaction
): Promise<[number, Campaign[]]> => {
  return Campaign.update(
    {
      valid: true,
    },
    {
      where: { id: +campaignId },
      transaction,
    }
  )
}

export const CampaignService = {
  hasJobInProgress,
  createCampaign,
  listCampaigns,
<<<<<<< HEAD
  getCampaignDetails,
=======
>>>>>>> 02e64a25
  setInvalid,
  setValid,
}<|MERGE_RESOLUTION|>--- conflicted
+++ resolved
@@ -1,13 +1,7 @@
-<<<<<<< HEAD
 import { Op, literal, Transaction, Includeable } from 'sequelize'
 import { JobStatus } from '@core/constants'
 import { Campaign, JobQueue, Statistic } from '@core/models'
 import { CampaignDetails } from '@core/interfaces'
-=======
-import { Op, literal, Transaction } from 'sequelize'
-import { JobStatus } from '@core/constants'
-import { Campaign, JobQueue } from '@core/models'
->>>>>>> 02e64a25
 
 /**
  * Checks whether a campaign has any jobs in the job queue that are not logged, meaning that they are in progress
@@ -112,7 +106,9 @@
         'is_csv_processing',
       ],
       [
-        literal('Statistic.unsent + Statistic.sent + Statistic.errored'),
+        literal(
+          'Statistic.unsent + Statistic.sent + Statistic.errored + Statistic.invalid'
+        ),
         'num_recipients',
       ],
     ],
@@ -170,10 +166,7 @@
   hasJobInProgress,
   createCampaign,
   listCampaigns,
-<<<<<<< HEAD
   getCampaignDetails,
-=======
->>>>>>> 02e64a25
   setInvalid,
   setValid,
 }