import AWS from 'aws-sdk'
import { get } from 'lodash'

import config from '@core/config'
import { ChannelType } from '@core/constants'
import {
  Credential,
  User,
  UserCredential,
  UserDemo,
  UserFeature,
} from '@core/models'
import { configureEndpoint } from '@core/utils/aws-endpoint'
import { loggerWithLabel } from '@core/logger'
import { UserSettings } from '@core/interfaces'
import { RedisService } from './redis.service'
import { TwilioCredentials } from '@shared/clients/twilio-client.class'
import { ApiKeyService } from './api-key.service'
import { ApiKey } from '@core/models/user/api-key'
<<<<<<< HEAD
import { DomainCredential } from '@core/models/domain-credential'
=======
import moment from 'moment'
>>>>>>> 7bc5ce2b

export interface CredentialService {
  // Credentials (cred_name)
  storeCredential(
    name: string,
    secret: string,
    restrictEnvironment: boolean
  ): Promise<void>

  getTwilioCredentials(name: string): Promise<TwilioCredentials>

  getTelegramCredential(name: string): Promise<string>

  getWhatsappCredential(name: string): Promise<string>

  // User credentials (user - label - cred_name)
  createUserCredential(
    label: string,
    type: ChannelType,
    credName: string,
    userId: number
  ): Promise<UserCredential>

  deleteUserCredential(userId: number, label: string): Promise<number>

  getDomainCredential(
    domain: string,
    label: string
  ): Promise<DomainCredential | null>

  getAllCredentialsUnderDomain(domain: string): Promise<string[]>
  getUserCredential(
    userId: number,
    label: string
  ): Promise<UserCredential | null>

  getSmsUserCredentialLabels(userId: number): Promise<string[]>

  getTelegramUserCredentialLabels(userId: number): Promise<string[]>

  getUserSettings(userId: number): Promise<UserSettings | null>

  // User metadata
  updateDemoDisplayed(
    userId: number,
    isDisplayed: boolean
  ): Promise<{ isDisplayed: boolean }>

  updateAnnouncementVersion(
    userId: number,
    announcementVersion: string | null
  ): Promise<{ announcementVersion: string }>

  generateApiKey(
    userId: number,
    label: string,
    notificationContacts: string[]
  ): Promise<ApiKey & { plainTextKey: string }>
}

// eslint-disable-next-line @typescript-eslint/explicit-function-return-type
export const InitCredentialService = (redisService: RedisService) => {
  const secretsManager = new AWS.SecretsManager(configureEndpoint(config))
  const logger = loggerWithLabel(module)

  /**
   * Upserts credential into AWS SecretsManager
   * @param name
   * @param secret
   * @param restrictEnvironment
   * @throws error if update fails
   */
  const upsertCredential = async (
    name: string,
    secret: string,
    restrictEnvironment: boolean
  ): Promise<void> => {
    const logMeta = { name, action: 'upsertCredential' }
    // If credential doesn't exist, upload credential to secret manager
    try {
      await secretsManager
        .createSecret({
          Name: name,
          SecretString: secret,
          ...(restrictEnvironment
            ? { Tags: [{ Key: 'environment', Value: config.get('env') }] }
            : {}),
        })
        .promise()
      logger.info({
        message: 'Successfully stored credential in AWS secrets manager',
        ...logMeta,
      })
    } catch (err) {
      if ((err as Error).name === 'ResourceExistsException') {
        await secretsManager
          .putSecretValue({
            SecretId: name,
            SecretString: secret,
          })
          .promise()
        logger.info({
          message: 'Successfully updated credential in AWS secrets manager',
          error: err,
          ...logMeta,
        })
      } else {
        logger.error({
          message: 'Failed to store credential in AWS secrets manager',
          error: err,
          ...logMeta,
        })
        throw err
      }
    }
    return
  }

  /**
   * Save a credential into secrets manager and the credential table
   * @param name
   * @param secret
   * @param restrictEnvironment
   */
  const storeCredential = async (
    name: string,
    secret: string,
    restrictEnvironment = false
  ): Promise<void> => {
    const logMeta = { name, action: 'storeCredential' }
    // If adding a credential to secrets manager throws an error, db will not be updated
    // If adding a credential to secrets manager succeeds, but the db call fails, it is ok because the credential will not be associated with a campaign
    // It results in orphan secrets manager credentials, which is acceptable.
    await upsertCredential(name, secret, restrictEnvironment)
    await Credential.findCreateFind({
      where: { name },
    })
    logger.info({ message: 'Successfully stored credential in DB', ...logMeta })
  }

  /**
   * Retrieve a credential from secrets manager
   * @param name
   */
  const getTwilioCredentials = (name: string): Promise<TwilioCredentials> => {
    const logMeta = { name, action: 'getTwilioCredentials' }

    return new Promise((resolve, reject) => {
      redisService.credentialClient.get(name, async (error, value) => {
        if (error || value === null) {
          const data = await secretsManager
            .getSecretValue({ SecretId: name })
            .promise()
          logger.info({
            message: 'Retrieved secret from AWS secrets manager.',
            ...logMeta,
          })

          if (!data?.SecretString) {
            reject(new Error('Missing secret string from AWS secrets manager.'))
            return
          }
          value = data?.SecretString

          redisService.credentialClient.set(
            name,
            value,
            'PX',
            config.get('twilioCredentialCache.maxAge'),
            (error) => {
              if (error) {
                logger.error({
                  message: 'Failed to save Twilio credential',
                  error,
                  ...logMeta,
                })
              }
            }
          )
        }
        resolve(JSON.parse(value))
      })
    })
  }

  /**
   * Retrieve Telegram credentials from secrets manager
   * @param name
   */
  const getTelegramCredential = async (name: string): Promise<string> => {
    const logMeta = { name, action: 'getTelegramCredential' }
    const data = await secretsManager
      .getSecretValue({ SecretId: name })
      .promise()
    logger.info({
      message: 'Retrieved secret from AWS secrets manager.',
      ...logMeta,
    })
    const secretString = get(data, 'SecretString', '')
    if (!secretString) {
      throw new Error('Missing secret string from AWS secrets manager.')
    }
    return secretString
  }

  const getWhatsappCredential = async (name: string): Promise<string> => {
    const logMeta = { name, action: 'getTwilioCredentials' }

    logger.info(logMeta)
    return new Promise((resolve) => {
      resolve(JSON.parse(name))
    })
  }

  /**
   * Creates a label for the credential, associated with a user
   * @param label
   * @param type
   * @param credName
   * @param userId
   */
  const createUserCredential = (
    label: string,
    type: ChannelType,
    credName: string,
    userId: number
  ): Promise<UserCredential> => {
    return UserCredential.create({
      label,
      type,
      credName,
      userId,
    } as UserCredential)
  }

  /**
   * Deletes the credential label for a user
   * @param userId
   * @param label
   */
  const deleteUserCredential = (
    userId: number,
    label: string
  ): Promise<number> => {
    return UserCredential.destroy({
      where: {
        userId,
        label,
      },
    })
  }

  /**
   * Checks if the domain already has this credential label associated with them
   * @param domain
   * @param label
   */
  const getDomainCredential = (
    domain: string,
    label: string
  ): Promise<DomainCredential | null> => {
    return DomainCredential.findOne({
      where: {
        domain,
        label,
      },
      attributes: ['credName'],
    })
  }

  /**
   * Given a user domain, find all the credentials tagged to the user, and return the label only
   * @param domain
   */
  const getAllCredentialsUnderDomain = async (
    domain: string
  ): Promise<string[]> => {
    const domainCredentials = await DomainCredential.findAll({
      where: {
        domain,
      },
      attributes: ['label'],
    })

    return domainCredentials.map((c) => c.label)
  }

  /**
   * Checks if a user already has this credential label associated with them
   * @param userId
   * @param label
   */
  const getUserCredential = (
    userId: number,
    label: string
  ): Promise<UserCredential | null> => {
    return UserCredential.findOne({
      where: {
        userId,
        label,
      },
      attributes: ['credName'],
    })
  }

  /**
   * Gets only the sms credential labels for that user
   * @param userId
   */
  const getSmsUserCredentialLabels = async (
    userId: number
  ): Promise<string[]> => {
    const creds = await UserCredential.findAll({
      where: {
        type: ChannelType.SMS,
        userId: userId,
      },
      attributes: ['label'],
    })
    return creds.map((c) => c.label)
  }

  /**
   * Gets only the telegram credential labels for that user
   * @param userId
   */
  const getTelegramUserCredentialLabels = async (
    userId: number
  ): Promise<string[]> => {
    const creds = await UserCredential.findAll({
      where: {
        type: ChannelType.Telegram,
        userId: userId,
      },
      attributes: ['label'],
    })
    return creds.map((c) => c.label)
  }

  /**
   * Gets api keys and credential labels for that user
   * @param userId
   */
  // TODO: refactor demo and announcement version features out
  const getUserSettings = async (
    userId: number
  ): Promise<UserSettings | null> => {
    const user = await User.findOne({
      where: {
        id: userId,
      },
      // include as 'creds'
      include: [
        {
          model: UserCredential,
          attributes: ['label', 'type'],
        },
        {
          model: UserDemo,
          attributes: [
            ['num_demos_sms', 'numDemosSms'],
            ['num_demos_telegram', 'numDemosTelegram'],
            ['is_displayed', 'isDisplayed'],
          ],
        },
        {
          model: UserFeature,
          attributes: [['announcement_version', 'announcementVersion']],
        },
      ],
      plain: true,
    })
    if (user) {
      return {
        creds: user.creds,
        demo: user.demo,
        userFeature: user.userFeature,
      }
    } else {
      return null
    }
  }

  const generateApiKey = async (
    userId: number,
    label: string,
    notificationContacts: string[]
  ): Promise<ApiKey & { plainTextKey: string }> => {
    const user = await User.findByPk(userId)
    if (!user) {
      throw new Error('User not found')
    }
    const name = user.email.split('@')[0].replace(/[^a-zA-Z0-9]/g, '')
    const plainTextKey = ApiKeyService.generateApiKeyFromName(name)
    const apiKeyHash = await ApiKeyService.getApiKeyHash(plainTextKey)
    const apiKey = await ApiKey.create({
      userId: user.id.toString(),
      hash: apiKeyHash,
      lastFive: plainTextKey.slice(-5),
      label,
      validUntil: moment().add(6, 'month').toDate(),
      notificationContacts,
    } as ApiKey)
    return Object.assign({}, apiKey.toJSON(), { plainTextKey })
  }

  const updateDemoDisplayed = async (
    userId: number,
    isDisplayed: boolean
  ): Promise<{ isDisplayed: boolean }> => {
    const [numUpdated, userDemo] = await UserDemo.update(
      { isDisplayed },
      {
        where: { userId },
        returning: true,
      }
    )
    if (numUpdated !== 1) {
      logger.error({
        message: 'Incorrect number of records updated',
        numUpdated,
        action: 'updateDemoDisplayed',
      })
      throw new Error('Could not update demo displayed')
    }
    return {
      isDisplayed: userDemo[0].isDisplayed,
    }
  }

  /**
   * Updates the announcement version for the specified user
   * @param userId
   * @param announcementVersion
   * @throws Error if user is not found
   */
  const updateAnnouncementVersion = async (
    userId: number,
    announcementVersion: string
  ): Promise<{ announcementVersion: string }> => {
    const [rowUpserted] = await UserFeature.upsert(
      {
        userId: userId,
        announcementVersion: announcementVersion,
      } as UserFeature,
      { returning: true }
    )

    if (!rowUpserted) {
      logger.error({
        message: 'No upserted row returned',
        action: 'updateAnnouncementVersion',
      })
      throw new Error('Could not update announcement version')
    }

    return {
      // safe to cast as we know the row was upserted
      announcementVersion: rowUpserted.announcementVersion as string,
    }
  }

  return {
    // Credentials (cred_name)
    storeCredential,
    getTwilioCredentials,
    getTelegramCredential,
    getWhatsappCredential,
    // User credentials (user - label - cred_name)
    createUserCredential,
    deleteUserCredential,
    getUserCredential,
    // Domain credentials
    getDomainCredential,
    getAllCredentialsUnderDomain,
    getSmsUserCredentialLabels,
    getTelegramUserCredentialLabels,
    getUserSettings,
    // User metadata
    updateDemoDisplayed,
    updateAnnouncementVersion,
    generateApiKey,
  }
}<|MERGE_RESOLUTION|>--- conflicted
+++ resolved
@@ -17,11 +17,8 @@
 import { TwilioCredentials } from '@shared/clients/twilio-client.class'
 import { ApiKeyService } from './api-key.service'
 import { ApiKey } from '@core/models/user/api-key'
-<<<<<<< HEAD
+import moment from 'moment'
 import { DomainCredential } from '@core/models/domain-credential'
-=======
-import moment from 'moment'
->>>>>>> 7bc5ce2b
 
 export interface CredentialService {
   // Credentials (cred_name)
