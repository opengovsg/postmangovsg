import AWS from 'aws-sdk'
import { get } from 'lodash'

import logger from '@core/logger'
import config from '@core/config'
import { ChannelType } from '@core/constants'
import { Credential, UserCredential, User } from '@core/models'
import { configureEndpoint } from '@core/utils/aws-endpoint'

import { TwilioCredentials } from '@sms/interfaces'
import { UserSettings } from '@core/interfaces'

const secretsManager = new AWS.SecretsManager(configureEndpoint(config))

/**
 * Upserts credential into AWS SecretsManager
 * @param name
 * @param secret
 * @throws error if update fails
 */
const upsertCredential = async (
  name: string,
  secret: string
): Promise<void> => {
  if (!config.get('IS_PROD')) {
    logger.info(
      `Dev env - skip storing credential in AWS secrets manager for name=${name}`
    )
    return
  }

<<<<<<< HEAD
  try {
    logger.info(`Updating credential in AWS secrets manager for name=${name}`)
    await secretsManager
      .putSecretValue({
        SecretId: name,
        SecretString: secret,
      })
      .promise()
=======
  // If credential doesn't exist, upload credential to secret manager, unless in development
  if (!config.get('IS_PROD') && !config.get('aws.awsEndpoint')) {
>>>>>>> 2b55247b
    logger.info(
      `Successfully updated credential in AWS secrets manager for name=${name}`
    )
  } catch (err) {
    if (err.name === 'ResourceNotFoundException') {
      logger.info('Storing credential in AWS secrets manager')
      await secretsManager
        .createSecret({
          Name: name,
          SecretString: secret,
        })
        .promise()
      logger.info('Successfully stored credential in AWS secrets manager')
    } else {
      throw err
    }
  }
  return
}

/**
 * Save a credential into secrets manager and the credential table
 * @param name
 * @param secret
 */
const storeCredential = async (name: string, secret: string): Promise<void> => {
  // If adding a credential to secrets manager throws an error, db will not be updated
  // If adding a credential to secrets manager succeeds, but the db call fails, it is ok because the credential will not be associated with a campaign
  // It results in orphan secrets manager credentials, which is acceptable.
  await upsertCredential(name, secret)
  logger.info('Storing credential in DB')
  await Credential.findCreateFind({
    where: { name },
  })
  logger.info('Successfully stored credential in DB')
}

/**
 * Retrieve a credential from secrets amanger
 * @param name
 */
const getTwilioCredentials = async (
  name: string
): Promise<TwilioCredentials> => {
  if (!config.get('IS_PROD') && !config.get('aws.awsEndpoint')) {
    logger.info(
      `Dev env - getTwilioCredentials - returning default credentials for name=${name}`
    )
    return config.get('smsOptions')
  }
  logger.info('Getting secret from AWS secrets manager.')
  const data = await secretsManager.getSecretValue({ SecretId: name }).promise()
  logger.info('Gotten secret from AWS secrets manager.')
  const secretString = get(data, 'SecretString', '')
  if (!secretString)
    throw new Error('Missing secret string from AWS secrets manager.')
  return JSON.parse(secretString)
}

/**
 * Retrieve Telegram credentials from secrets manager
 * @param name
 */
const getTelegramCredential = async (name: string): Promise<string> => {
  if (!config.get('IS_PROD')) {
    logger.info(
      `Dev env - getTelegramCredential - returning default credentials set in env var`
    )
    return config.get('telegramOptions.telegramBotToken')
  }
  const data = await secretsManager.getSecretValue({ SecretId: name }).promise()
  const secretString = get(data, 'SecretString', '')
  if (!secretString)
    throw new Error('Missing secret string from AWS secrets manager.')
  return secretString
}

/**
 * Creates a label for the credential, associated with a user
 * @param label
 * @param type
 * @param credName
 * @param userId
 */
const createUserCredential = (
  label: string,
  type: ChannelType,
  credName: string,
  userId: number
): Promise<UserCredential> => {
  return UserCredential.create({
    label,
    type,
    credName,
    userId,
  })
}

/**
 * Deletes the credential label for a user
 * @param userId
 * @param label
 */
const deleteUserCredential = (
  userId: number,
  label: string
): Promise<number> => {
  return UserCredential.destroy({
    where: {
      userId,
      label,
    },
  })
}

/**
 * Checks if a user already has this credential label associated with them
 * @param userId
 * @param label
 */
const getUserCredential = (
  userId: number,
  label: string
): Promise<UserCredential> => {
  return UserCredential.findOne({
    where: {
      userId,
      label,
    },
    attributes: ['credName'],
  })
}

/**
 * Gets only the sms credential labels for that user
 * @param userId
 */
const getSmsUserCredentialLabels = async (
  userId: number
): Promise<string[]> => {
  const creds = await UserCredential.findAll({
    where: {
      type: ChannelType.SMS,
      userId: userId,
    },
    attributes: ['label'],
  })
  return creds.map((c) => c.label)
}

/**
 * Gets only the telegram credential labels for that user
 * @param userId
 */
const getTelegramUserCredentialLabels = async (
  userId: number
): Promise<string[]> => {
  const creds = await UserCredential.findAll({
    where: {
      type: ChannelType.Telegram,
      userId: userId,
    },
    attributes: ['label'],
  })
  return creds.map((c) => c.label)
}

/**
 * Gets api keys and credential labels for that user
 * @param userId
 */
const getUserSettings = async (
  userId: number
): Promise<UserSettings | null> => {
  const user = await User.findOne({
    where: {
      id: userId,
    },
    attributes: ['apiKey'],
    // include as 'creds'
    include: [
      {
        model: UserCredential,
        attributes: ['label', 'type'],
      },
    ],
    plain: true,
  })
  if (user) {
    return { hasApiKey: !!user.apiKey, creds: user.creds }
  } else {
    return null
  }
}

/**
 * Gnerates an api key for the specified user
 * @param userId
 * @throws Error if user is not found
 */
const regenerateApiKey = async (userId: number): Promise<string> => {
  const user = await User.findByPk(userId)
  if (!user) {
    throw new Error('User not found')
  }
  return user.regenerateAndSaveApiKey()
}

export const CredentialService = {
  // Credentials (cred_name)
  storeCredential,
  getTwilioCredentials,
  getTelegramCredential,
  // User credentials (user - label - cred_name)
  createUserCredential,
  deleteUserCredential,
  getUserCredential,
  getSmsUserCredentialLabels,
  getTelegramUserCredentialLabels,
  getUserSettings,
  // Api Key
  regenerateApiKey,
}<|MERGE_RESOLUTION|>--- conflicted
+++ resolved
@@ -22,14 +22,14 @@
   name: string,
   secret: string
 ): Promise<void> => {
-  if (!config.get('IS_PROD')) {
+  // If credential doesn't exist, upload credential to secret manager, unless in development
+  if (!config.get('IS_PROD') && !config.get('aws.awsEndpoint')) {
     logger.info(
       `Dev env - skip storing credential in AWS secrets manager for name=${name}`
     )
     return
   }
 
-<<<<<<< HEAD
   try {
     logger.info(`Updating credential in AWS secrets manager for name=${name}`)
     await secretsManager
@@ -38,10 +38,6 @@
         SecretString: secret,
       })
       .promise()
-=======
-  // If credential doesn't exist, upload credential to secret manager, unless in development
-  if (!config.get('IS_PROD') && !config.get('aws.awsEndpoint')) {
->>>>>>> 2b55247b
     logger.info(
       `Successfully updated credential in AWS secrets manager for name=${name}`
     )
