--- conflicted
+++ resolved
@@ -36,15 +36,9 @@
   next: NextFunction
 ): Promise<Response | void> => {
   const { campaignId } = req.params
-  const { subject, body, reply_to: replyTo } = req.body
+  const { subject, body, reply_to: replyTo, from } = req.body
   const logMeta = { campaignId, action: 'storeTemplate' }
   try {
-<<<<<<< HEAD
-=======
-    const { campaignId } = req.params
-    const { subject, body, reply_to: replyTo, from } = req.body
-
->>>>>>> d117c684
     const {
       check,
       valid,
