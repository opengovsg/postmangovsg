import { Request, Response, NextFunction } from 'express'
import {
  MissingTemplateKeysError,
  HydrationError,
  RecipientColumnMissing,
  InvalidRecipientError,
  UserError,
} from '@core/errors'
import { TemplateError } from '@shared/templating'
<<<<<<< HEAD
import { AuthService, UploadService, StatsService } from '@core/services'
=======
import {
  AuthService,
  UploadService,
  StatsService,
  ParseCsvService,
  UnsubscriberService,
} from '@core/services'
>>>>>>> ec49e252
import { EmailTemplateService, EmailService } from '@email/services'
import { StoreTemplateOutput } from '@email/interfaces'
import { loggerWithLabel } from '@core/logger'
import { ThemeClient } from '@shared/theme'

const logger = loggerWithLabel(module)

/**
 * Store template subject and body in email template table.
 * If an existing csv has been uploaded for this campaign but whose columns do not match the attributes provided in the new template,
 * delete the old csv, and prompt user to upload a new csv.
 * @param req
 * @param res
 * @param next
 */
const storeTemplate = async (
  req: Request,
  res: Response,
  next: NextFunction
): Promise<Response | void> => {
  const { campaignId } = req.params
  const { subject, body, reply_to: replyTo, from } = req.body
  const logMeta = { campaignId, action: 'storeTemplate' }
  try {
    const {
      check,
      valid,
      updatedTemplate,
    }: StoreTemplateOutput = await EmailTemplateService.storeTemplate({
      campaignId: +campaignId,
      subject,
      body,
      replyTo:
        replyTo || (await AuthService.findUser(req.session?.user?.id))?.email,
      from,
    })

    const template = {
      body: updatedTemplate?.body,
      subject: updatedTemplate?.subject,
      params: updatedTemplate?.params,
      reply_to: updatedTemplate?.replyTo,
      from: updatedTemplate?.from,
    }

    if (check?.reupload) {
      logger.info({
        message:
          'Email template has changed, required to re-upload recipient list',
        ...logMeta,
      })
      return res.json({
        message:
          'Please re-upload your recipient list as template has changed.',
        extra_keys: check.extraKeys,
        num_recipients: 0,
        valid: false,
        template,
      })
    } else {
      const numRecipients = await StatsService.getNumRecipients(+campaignId)
      return res.json({
        message: `Template for campaign ${campaignId} updated`,
        valid: valid,
        num_recipients: numRecipients,
        template,
      })
    }
  } catch (err) {
    if (err instanceof HydrationError || err instanceof TemplateError) {
      logger.error({
        message: 'Failed to store template',
        error: err,
        ...logMeta,
      })
      return res.status(400).json({ message: err.message })
    }
    return next(err)
  }
}

/**
 * Downloads the file from s3 and checks that its columns match the attributes provided in the template.
 * If a template has not yet been uploaded, do not write to the message logs, but prompt the user to upload a template first.
 * If the template and csv do not match, prompt the user to upload a new file.
 * @param req
 * @param res
 * @param next
 */
const uploadCompleteHandler = async (
  req: Request,
  res: Response,
  next: NextFunction
): Promise<Response | void> => {
  const { campaignId } = req.params
  // extract s3Key from transactionId
  const { transaction_id: transactionId, filename, etag } = req.body
  const logMeta = { campaignId, action: 'uploadCompleteHandler' }

  try {
    const { s3Key } = UploadService.extractParamsFromJwt(transactionId)

    // check if template exists
    const template = await EmailTemplateService.getFilledTemplate(+campaignId)
    if (template === null) {
      throw new Error(
        'Error: No message template found. Please create a message template before uploading a recipient file.'
      )
    }

    // Store temp filename
    await UploadService.storeS3TempFilename(+campaignId, filename)

    // Enqueue upload job to be processed
    await EmailTemplateService.enqueueUpload({
      campaignId: +campaignId,
      template,
      s3Key,
      etag,
      filename,
    })

    // Return early because bulk insert is slow
    res.sendStatus(202)
  } catch (err) {
    logger.error({
      message: 'Failed to complete upload to s3',
      error: err,
      ...logMeta,
    })
    const userErrors = [
      UserError,
      RecipientColumnMissing,
      MissingTemplateKeysError,
      InvalidRecipientError,
    ]
    if (userErrors.some((errType) => err instanceof errType)) {
      return res.status(400).json({ message: err.message })
    }
    return next(err)
  }
}

/*
 * Returns status of csv processing
 */
const pollCsvStatusHandler = async (
  req: Request,
  res: Response,
  next: NextFunction
): Promise<Response | void> => {
  try {
    const { campaignId } = req.params
    const {
      isCsvProcessing,
      filename,
      tempFilename,
      error,
    } = await UploadService.getCsvStatus(+campaignId)

    // If done processing, returns num recipients and preview msg
    let numRecipients, preview, themedBody

    if (!isCsvProcessing) {
      ;[numRecipients, preview] = await Promise.all([
        StatsService.getNumRecipients(+campaignId),
        EmailService.getHydratedMessage(+campaignId),
      ])

      if (preview !== undefined) {
        const { body, showMasthead } = preview
        themedBody = await ThemeClient.generateThemedBody({
          body,
          unsubLink: UnsubscriberService.generateTestUnsubLink(),
          showMasthead,
        })
      }
    }

    res.json({
      is_csv_processing: isCsvProcessing,
      csv_filename: filename,
      temp_csv_filename: tempFilename,
      csv_error: error,
      num_recipients: numRecipients,
      preview: {
        ...preview,
        themedBody,
      },
    })
  } catch (err) {
    next(err)
  }
}

/*
 * Deletes csv error and temp csv name from db
 */
const deleteCsvErrorHandler = async (
  req: Request,
  res: Response,
  next: NextFunction
): Promise<Response | void> => {
  try {
    const { campaignId } = req.params
    await UploadService.deleteS3TempKeys(+campaignId)
    res.sendStatus(200)
  } catch (e) {
    next(e)
  }
}

// TODO: refactor this handler with uploadCompleteHandler to share the same function
/**
 * Downloads the file from s3 and checks that its columns match the attributes provided in the template.
 * If a template has not yet been uploaded, do not write to the message logs, but prompt the user to upload a template first.
 * If the template and csv do not match, prompt the user to upload a new file.
 * @param req
 * @param res
 * @param next
 */
const uploadProtectedCompleteHandler = async (
  req: Request,
  res: Response,
  next: NextFunction
): Promise<Response | void> => {
  const { campaignId } = req.params
  // extract s3Key from transactionId
  const { transaction_id: transactionId, filename } = req.body
  const logMeta = { campaignId, action: 'uploadProtectedCompleteHandler' }

  try {
    const { s3Key } = UploadService.extractParamsFromJwt(transactionId) as {
      s3Key: string
      uploadId: string
    }

    // check if template exists
    const template = await EmailTemplateService.getFilledTemplate(+campaignId)
    if (template === null) {
      throw new Error(
        'Error: No message template found. Please create a message template before uploading a recipient file.'
      )
    }

    // Store temp filename
    await UploadService.storeS3TempFilename(+campaignId, filename)

    // Enqueue upload job to be processed
    const { etag } = res.locals
    await EmailTemplateService.enqueueUpload(
      {
        campaignId: +campaignId,
        template,
        s3Key,
        etag,
        filename,
      },
      true
    )

    // Return early because bulk insert is slow
    res.sendStatus(202)
  } catch (err) {
    logger.error({
      message: 'Failed to complete upload to s3',
      error: err,
      ...logMeta,
    })
    const userErrors = [
      RecipientColumnMissing,
      MissingTemplateKeysError,
      InvalidRecipientError,
      UserError,
    ]

    if (userErrors.some((errType) => err instanceof errType)) {
      return res.status(400).json({ message: err.message })
    }
    return next(err)
  }
}

export const EmailTemplateMiddleware = {
  storeTemplate,
  uploadCompleteHandler,
  pollCsvStatusHandler,
  deleteCsvErrorHandler,
  uploadProtectedCompleteHandler,
}<|MERGE_RESOLUTION|>--- conflicted
+++ resolved
@@ -7,17 +7,12 @@
   UserError,
 } from '@core/errors'
 import { TemplateError } from '@shared/templating'
-<<<<<<< HEAD
-import { AuthService, UploadService, StatsService } from '@core/services'
-=======
 import {
   AuthService,
   UploadService,
   StatsService,
-  ParseCsvService,
   UnsubscriberService,
 } from '@core/services'
->>>>>>> ec49e252
 import { EmailTemplateService, EmailService } from '@email/services'
 import { StoreTemplateOutput } from '@email/interfaces'
 import { loggerWithLabel } from '@core/logger'
