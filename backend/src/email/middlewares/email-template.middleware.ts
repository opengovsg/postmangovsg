import { Request, Response, NextFunction } from 'express'
import { Transaction } from 'sequelize'

import logger from '@core/logger'
import {
  MissingTemplateKeysError,
  HydrationError,
  RecipientColumnMissing,
  InvalidRecipientError,
  UnexpectedDoubleQuoteError,
} from '@core/errors'
<<<<<<< HEAD
import {
  CampaignService,
  TemplateService,
  StatsService,
  ProtectedService,
} from '@core/services'
=======

import { TemplateError } from 'postman-templating'
import { CampaignService, TemplateService, StatsService } from '@core/services'
>>>>>>> 9d5eb321
import { EmailTemplateService, EmailService } from '@email/services'
import S3Client from '@core/services/s3-client.class'
import { StoreTemplateOutput } from '@email/interfaces'
import { Campaign } from '@core/models'

/**
 * Store template subject and body in email template table.
 * If an existing csv has been uploaded for this campaign but whose columns do not match the attributes provided in the new template,
 * delete the old csv, and prompt user to upload a new csv.
 * @param req
 * @param res
 * @param next
 */
const storeTemplate = async (
  req: Request,
  res: Response,
  next: NextFunction
): Promise<Response | void> => {
  try {
    const { campaignId } = req.params
    const { subject, body, reply_to: replyTo } = req.body
    const {
      check,
      valid,
      updatedTemplate,
    }: StoreTemplateOutput = await EmailTemplateService.storeTemplate({
      campaignId: +campaignId,
      subject,
      body,
      replyTo,
    })

    if (check?.reupload) {
      return res.json({
        message:
          'Please re-upload your recipient list as template has changed.',
        extra_keys: check.extraKeys,
        num_recipients: 0,
        valid: false,
        template: {
          body: updatedTemplate?.body,
          subject: updatedTemplate?.subject,
          params: updatedTemplate?.params,
          reply_to: updatedTemplate?.replyTo,
        },
      })
    } else {
      const numRecipients = await StatsService.getNumRecipients(+campaignId)
      return res.json({
        message: `Template for campaign ${campaignId} updated`,
        valid: valid,
        num_recipients: numRecipients,
        template: {
          body: updatedTemplate?.body,
          subject: updatedTemplate?.subject,
          params: updatedTemplate?.params,
          reply_to: updatedTemplate?.replyTo,
        },
      })
    }
  } catch (err) {
    if (err instanceof HydrationError || err instanceof TemplateError) {
      return res.status(400).json({ message: err.message })
    }
    return next(err)
  }
}

/**
 * Updates the campaign and email_messages table in a transaction, rolling back when either fails.
 * For campaign table, the s3 meta data is updated with the uploaded file, and its validity is set to true.
 * For email_messages table, existing records are deleted and new ones are bulk inserted.
 * Then update statistics with new unsent count
 * @param key
 * @param campaignId
 * @param filename
 * @param records
 */
const updateCampaignAndMessages = async (
  campaignId: number,
  key: string,
  filename: string,
  records: MessageBulkInsertInterface[],
  transaction?: Transaction
): Promise<void> => {
  try {
    if (!transaction) {
      transaction = await Campaign.sequelize?.transaction()
    }
    // Updates metadata in project
    await TemplateService.replaceCampaignS3Metadata(
      campaignId,
      key,
      filename,
      transaction
    )

    // START populate template
    await EmailTemplateService.addToMessageLogs(
      campaignId,
      records,
      transaction
    )

    // Update statistic table
    await StatsService.setNumRecipients(campaignId, records.length, transaction)

    // Set campaign to valid
    await CampaignService.setValid(campaignId, transaction)

    transaction?.commit()
  } catch (err) {
    transaction?.rollback()
    throw err
  }
}

/**
 * Downloads the file from s3 and checks that its columns match the attributes provided in the template.
 * If a template has not yet been uploaded, do not write to the message logs, but prompt the user to upload a template first.
 * If the template and csv do not match, prompt the user to upload a new file.
 * @param req
 * @param res
 * @param next
 */
const uploadCompleteHandler = async (
  req: Request,
  res: Response,
  next: NextFunction
): Promise<Response | void> => {
  try {
    const { campaignId } = req.params

    // extract s3Key from transactionId
    const { transaction_id: transactionId, filename } = req.body
    const s3Key = TemplateService.extractS3Key(transactionId)

    // check if template exists
    const emailTemplate = await EmailTemplateService.getFilledTemplate(
      +campaignId
    )
    if (emailTemplate === null) {
      throw new Error('Template does not exist, please create a template')
    }

    // - download from s3
    const s3Client = new S3Client()
    const fileContent = await s3Client.getCsvFile(s3Key)

    const records = TemplateService.getRecordsFromCsv(
      +campaignId,
      fileContent,
      emailTemplate.params as string[]
    )

    EmailTemplateService.testHydration(
      records,
      emailTemplate.body as string,
      emailTemplate.subject as string
    )

    if (EmailTemplateService.hasInvalidEmailRecipient(records)) {
      throw new InvalidRecipientError()
    }

    // Store temp filename
    await TemplateService.storeS3TempFilename(+campaignId, filename)

    try {
      // Return early because bulk insert is slow
      res.sendStatus(202)

      // Slow bulk insert
      await updateCampaignAndMessages(+campaignId, s3Key, filename, records)
    } catch (err) {
      // Do not return any response since it has already been sent
      logger.error(
        `Error storing messages for campaign ${campaignId}. ${err.stack}`
      )
      // Store error to return on poll
      TemplateService.storeS3Error(+campaignId, err.message)
    }
  } catch (err) {
    const userErrors = [
      RecipientColumnMissing,
      MissingTemplateKeysError,
      InvalidRecipientError,
      UnexpectedDoubleQuoteError,
    ]

    if (userErrors.some((errType) => err instanceof errType)) {
      return res.status(400).json({ message: err.message })
    }
    return next(err)
  }
}

/*
 * Returns status of csv processing
 */
const pollCsvStatusHandler = async (
  req: Request,
  res: Response,
  next: NextFunction
): Promise<Response | void> => {
  try {
    const { campaignId } = req.params
    const {
      isCsvProcessing,
      filename,
      tempFilename,
      error,
    } = await TemplateService.getCsvStatus(+campaignId)

    // If done processing, returns num recipients and preview msg
    let numRecipients, preview
    if (!isCsvProcessing) {
      ;[numRecipients, preview] = await Promise.all([
        StatsService.getNumRecipients(+campaignId),
        EmailService.getHydratedMessage(+campaignId),
      ])
    }

    res.json({
      is_csv_processing: isCsvProcessing,
      csv_filename: filename,
      temp_csv_filename: tempFilename,
      csv_error: error,
      num_recipients: numRecipients,
      preview,
    })
  } catch (err) {
    next(err)
  }
}

/*
 * Deletes csv error and temp csv name from db
 */
const deleteCsvErrorHandler = async (
  req: Request,
  res: Response,
  next: NextFunction
): Promise<Response | void> => {
  try {
    const { campaignId } = req.params
    await TemplateService.deleteS3TempKeys(+campaignId)
    res.sendStatus(200)
  } catch (e) {
    next(e)
  }
}

/**
 * Downloads the file from s3 and checks that its columns match the attributes provided in the template.
 * If a template has not yet been uploaded, do not write to the message logs, but prompt the user to upload a template first.
 * If the template and csv do not match, prompt the user to upload a new file.
 * @param req
 * @param res
 * @param next
 */
const uploadProtectedCompleteHandler = async (
  req: Request,
  res: Response,
  next: NextFunction
): Promise<Response | void> => {
  try {
    const { campaignId } = req.params

    if (!(await ProtectedService.isProtectedCampaign(+campaignId))) {
      throw new Error('Not a protected campaign')
    }

    if (!(await EmailTemplateService.getFilledTemplate(+campaignId))) {
      throw new Error('Template does not exist, please create a template')
    }

    // extract s3Key from transactionId
    const { transaction_id: transactionId, filename } = req.body
    const s3Key = TemplateService.extractS3Key(transactionId)

    // check if template exists

    // STUB: read records from s3
    // returns { campaignId, records, payload, passwordHash}
    const records = [] as ProtectedMessageRecordInterface[]

    if (EmailTemplateService.hasInvalidEmailRecipient(records)) {
      throw new InvalidRecipientError()
    }

    // Store temp filename
    await TemplateService.storeS3TempFilename(+campaignId, filename)

    // Slow bulk insert
    try {
      // Return early because bulk insert is slow
      res.sendStatus(202)

      // Slow bulk insert
      const transaction = await Campaign.sequelize?.transaction()
      const messagesToStore = await ProtectedService.storeProtectedMessages(
        +campaignId,
        records,
        transaction
      )
      await updateCampaignAndMessages(
        +campaignId,
        s3Key,
        filename,
        messagesToStore,
        transaction
      )
    } catch (err) {
      // Do not return any response since it has already been sent
      logger.error(
        `Error storing messages for campaign ${campaignId}. ${err.stack}`
      )
      // Store error to return on poll
      TemplateService.storeS3Error(+campaignId, err.message)
    }
  } catch (err) {
    const userErrors = [
      RecipientColumnMissing,
      MissingTemplateKeysError,
      InvalidRecipientError,
      UnexpectedDoubleQuoteError,
    ]

    if (userErrors.some((errType) => err instanceof errType)) {
      return res.status(400).json({ message: err.message })
    }
    return next(err)
  }
}

export const EmailTemplateMiddleware = {
  storeTemplate,
  uploadCompleteHandler,
  pollCsvStatusHandler,
  deleteCsvErrorHandler,
  uploadProtectedCompleteHandler,
}<|MERGE_RESOLUTION|>--- conflicted
+++ resolved
@@ -9,18 +9,13 @@
   InvalidRecipientError,
   UnexpectedDoubleQuoteError,
 } from '@core/errors'
-<<<<<<< HEAD
+import { TemplateError } from 'postman-templating'
 import {
   CampaignService,
   TemplateService,
   StatsService,
   ProtectedService,
 } from '@core/services'
-=======
-
-import { TemplateError } from 'postman-templating'
-import { CampaignService, TemplateService, StatsService } from '@core/services'
->>>>>>> 9d5eb321
 import { EmailTemplateService, EmailService } from '@email/services'
 import S3Client from '@core/services/s3-client.class'
 import { StoreTemplateOutput } from '@email/interfaces'
