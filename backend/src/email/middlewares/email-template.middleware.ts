import { Request, Response, NextFunction } from 'express'
import {
  MissingTemplateKeysError,
  HydrationError,
  RecipientColumnMissing,
  InvalidRecipientError,
  UserError,
} from '@core/errors'
<<<<<<< HEAD
import { TemplateError } from 'postman-templating'
import { AuthService, UploadService, StatsService } from '@core/services'
=======
import { TemplateError } from '@shared/templating'
import {
  AuthService,
  UploadService,
  StatsService,
  ParseCsvService,
} from '@core/services'
>>>>>>> 06439df5
import { EmailTemplateService, EmailService } from '@email/services'
import { StoreTemplateOutput } from '@email/interfaces'
import { loggerWithLabel } from '@core/logger'

const logger = loggerWithLabel(module)

/**
 * Store template subject and body in email template table.
 * If an existing csv has been uploaded for this campaign but whose columns do not match the attributes provided in the new template,
 * delete the old csv, and prompt user to upload a new csv.
 * @param req
 * @param res
 * @param next
 */
const storeTemplate = async (
  req: Request,
  res: Response,
  next: NextFunction
): Promise<Response | void> => {
  const { campaignId } = req.params
  const { subject, body, reply_to: replyTo, from } = req.body
  const logMeta = { campaignId, action: 'storeTemplate' }
  try {
    const {
      check,
      valid,
      updatedTemplate,
    }: StoreTemplateOutput = await EmailTemplateService.storeTemplate({
      campaignId: +campaignId,
      subject,
      body,
      replyTo:
        replyTo || (await AuthService.findUser(req.session?.user?.id))?.email,
      from,
    })

    const template = {
      body: updatedTemplate?.body,
      subject: updatedTemplate?.subject,
      params: updatedTemplate?.params,
      reply_to: updatedTemplate?.replyTo,
      from: updatedTemplate?.from,
    }

    if (check?.reupload) {
      logger.info({
        message:
          'Email template has changed, required to re-upload recipient list',
        ...logMeta,
      })
      return res.json({
        message:
          'Please re-upload your recipient list as template has changed.',
        extra_keys: check.extraKeys,
        num_recipients: 0,
        valid: false,
        template,
      })
    } else {
      const numRecipients = await StatsService.getNumRecipients(+campaignId)
      return res.json({
        message: `Template for campaign ${campaignId} updated`,
        valid: valid,
        num_recipients: numRecipients,
        template,
      })
    }
  } catch (err) {
    if (err instanceof HydrationError || err instanceof TemplateError) {
      logger.error({
        message: 'Failed to store template',
        error: err,
        ...logMeta,
      })
      return res.status(400).json({ message: err.message })
    }
    return next(err)
  }
}

/**
 * Downloads the file from s3 and checks that its columns match the attributes provided in the template.
 * If a template has not yet been uploaded, do not write to the message logs, but prompt the user to upload a template first.
 * If the template and csv do not match, prompt the user to upload a new file.
 * @param req
 * @param res
 * @param next
 */
const uploadCompleteHandler = async (
  req: Request,
  res: Response,
  next: NextFunction
): Promise<Response | void> => {
  const { campaignId } = req.params
  // extract s3Key from transactionId
  const { transaction_id: transactionId, filename, etag } = req.body
  const logMeta = { campaignId, action: 'uploadCompleteHandler' }

  try {
    const { s3Key } = UploadService.extractParamsFromJwt(transactionId)

    // check if template exists
    const template = await EmailTemplateService.getFilledTemplate(+campaignId)
    if (template === null) {
      throw new Error(
        'Error: No message template found. Please create a message template before uploading a recipient file.'
      )
    }

    // Store temp filename
    await UploadService.storeS3TempFilename(+campaignId, filename)

    // Enqueue upload job to be processed
    await EmailTemplateService.enqueueUpload({
      campaignId: +campaignId,
      template,
      s3Key,
      etag,
      filename,
    })

    // Return early because bulk insert is slow
    res.sendStatus(202)
  } catch (err) {
    logger.error({
      message: 'Failed to complete upload to s3',
      error: err,
      ...logMeta,
    })
    const userErrors = [
      UserError,
      RecipientColumnMissing,
      MissingTemplateKeysError,
      InvalidRecipientError,
    ]
    if (userErrors.some((errType) => err instanceof errType)) {
      return res.status(400).json({ message: err.message })
    }
    return next(err)
  }
}

/*
 * Returns status of csv processing
 */
const pollCsvStatusHandler = async (
  req: Request,
  res: Response,
  next: NextFunction
): Promise<Response | void> => {
  try {
    const { campaignId } = req.params
    const {
      isCsvProcessing,
      filename,
      tempFilename,
      error,
    } = await UploadService.getCsvStatus(+campaignId)

    // If done processing, returns num recipients and preview msg
    let numRecipients, preview
    if (!isCsvProcessing) {
      ;[numRecipients, preview] = await Promise.all([
        StatsService.getNumRecipients(+campaignId),
        EmailService.getHydratedMessage(+campaignId),
      ])
    }

    res.json({
      is_csv_processing: isCsvProcessing,
      csv_filename: filename,
      temp_csv_filename: tempFilename,
      csv_error: error,
      num_recipients: numRecipients,
      preview,
    })
  } catch (err) {
    next(err)
  }
}

/*
 * Deletes csv error and temp csv name from db
 */
const deleteCsvErrorHandler = async (
  req: Request,
  res: Response,
  next: NextFunction
): Promise<Response | void> => {
  try {
    const { campaignId } = req.params
    await UploadService.deleteS3TempKeys(+campaignId)
    res.sendStatus(200)
  } catch (e) {
    next(e)
  }
}

// TODO: refactor this handler with uploadCompleteHandler to share the same function
/**
 * Downloads the file from s3 and checks that its columns match the attributes provided in the template.
 * If a template has not yet been uploaded, do not write to the message logs, but prompt the user to upload a template first.
 * If the template and csv do not match, prompt the user to upload a new file.
 * @param req
 * @param res
 * @param next
 */
const uploadProtectedCompleteHandler = async (
  req: Request,
  res: Response,
  next: NextFunction
): Promise<Response | void> => {
  const { campaignId } = req.params
  // extract s3Key from transactionId
  const { transaction_id: transactionId, filename } = req.body
  const logMeta = { campaignId, action: 'uploadProtectedCompleteHandler' }

  try {
    const { s3Key } = UploadService.extractParamsFromJwt(transactionId) as {
      s3Key: string
      uploadId: string
    }

    // check if template exists
    const template = await EmailTemplateService.getFilledTemplate(+campaignId)
    if (template === null) {
      throw new Error(
        'Error: No message template found. Please create a message template before uploading a recipient file.'
      )
    }

    // Store temp filename
    await UploadService.storeS3TempFilename(+campaignId, filename)

    // Enqueue upload job to be processed
    const { etag } = res.locals
    await EmailTemplateService.enqueueUpload(
      {
        campaignId: +campaignId,
        template,
        s3Key,
        etag,
        filename,
      },
      true
    )

    // Return early because bulk insert is slow
    res.sendStatus(202)
  } catch (err) {
    logger.error({
      message: 'Failed to complete upload to s3',
      error: err,
      ...logMeta,
    })
    const userErrors = [
      RecipientColumnMissing,
      MissingTemplateKeysError,
      InvalidRecipientError,
      UserError,
    ]

    if (userErrors.some((errType) => err instanceof errType)) {
      return res.status(400).json({ message: err.message })
    }
    return next(err)
  }
}

export const EmailTemplateMiddleware = {
  storeTemplate,
  uploadCompleteHandler,
  pollCsvStatusHandler,
  deleteCsvErrorHandler,
  uploadProtectedCompleteHandler,
}<|MERGE_RESOLUTION|>--- conflicted
+++ resolved
@@ -6,18 +6,8 @@
   InvalidRecipientError,
   UserError,
 } from '@core/errors'
-<<<<<<< HEAD
-import { TemplateError } from 'postman-templating'
+import { TemplateError } from '@shared/templating'
 import { AuthService, UploadService, StatsService } from '@core/services'
-=======
-import { TemplateError } from '@shared/templating'
-import {
-  AuthService,
-  UploadService,
-  StatsService,
-  ParseCsvService,
-} from '@core/services'
->>>>>>> 06439df5
 import { EmailTemplateService, EmailService } from '@email/services'
 import { StoreTemplateOutput } from '@email/interfaces'
 import { loggerWithLabel } from '@core/logger'
