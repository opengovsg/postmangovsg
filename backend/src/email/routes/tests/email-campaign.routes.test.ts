--- conflicted
+++ resolved
@@ -40,13 +40,8 @@
   await Campaign.destroy({ where: {} })
   await User.destroy({ where: {} })
   await sequelize.close()
-<<<<<<< HEAD
   await UploadService.destroyUploadQueue()
-  RedisService.otpClient.quit()
-  RedisService.sessionClient.quit()
-=======
   await RedisService.shutdown()
->>>>>>> 9b13ab6c
 })
 
 describe('PUT /campaign/{campaignId}/email/template', () => {
