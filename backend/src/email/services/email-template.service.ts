import { difference, keys } from 'lodash'

<<<<<<< HEAD
import { ChannelType } from '@core/constants'
import { isSuperSet } from '@core/utils'
import { HydrationError } from '@core/errors'
import { UploadService } from '@core/services'
import { UploadData } from '@core/interfaces'
=======
import config from '@core/config'
import { isSuperSet } from '@core/utils'
import { HydrationError } from '@core/errors'
import { CustomDomainService } from '@email/services'
>>>>>>> da3bf490
import { Campaign, Statistic } from '@core/models'
import {
  TemplateClient,
  XSS_EMAIL_OPTION,
  TemplateError,
} from '@shared/templating'

import { EmailTemplate, EmailMessage } from '@email/models'
import { EmailService } from '@email/services'
import { StoreTemplateInput, StoreTemplateOutput } from '@email/interfaces'
import { parseFromAddress, formatFromAddress } from '@shared/utils/from-address'

const client = new TemplateClient({ xssOptions: XSS_EMAIL_OPTION })

/**
 * Create or replace a template. The mustached attributes are extracted in a sequelize hook,
 * and saved to the 'params' column in email_template
 */
const upsertEmailTemplate = async ({
  subject,
  body,
  replyTo,
  campaignId,
  from,
}: StoreTemplateInput): Promise<EmailTemplate> => {
  let transaction
  try {
    transaction = await EmailTemplate.sequelize?.transaction()
    // update
    if (
      (await EmailTemplate.findByPk(campaignId, {
        transaction,
      })) !== null
    ) {
      // .update is actually a bulkUpdate
      const updatedTemplate: [
        number,
        EmailTemplate[]
      ] = await EmailTemplate.update(
        {
          subject,
          body,
          replyTo,
          from,
        },
        {
          where: { campaignId },
          individualHooks: true, // required so that BeforeUpdate hook runs
          returning: true,
          transaction,
        }
      )

      transaction?.commit()
      return updatedTemplate[1][0]
    }
    // else create
    const createdTemplate = await EmailTemplate.create(
      {
        campaignId,
        body,
        subject,
        replyTo,
        from,
      },
      {
        transaction,
      }
    )

    transaction?.commit()
    return createdTemplate
  } catch (err) {
    transaction?.rollback()
    throw err
  }
}

/**
 * If a new template is uploaded over an existing valid template and csv,
 * we have to check that this new template still matches the columns of the existing csv.
 * side effects:
 *  - updates campaign 'valid' column
 *  - may delete email_message where campaignId
 */
const checkNewTemplateParams = async ({
  campaignId,
  updatedTemplate,
  firstRecord,
}: {
  campaignId: number
  updatedTemplate: EmailTemplate
  firstRecord: EmailMessage
}): Promise<{
  reupload: boolean
  extraKeys?: Array<string>
}> => {
  // new template might not even have params, (not inserted yet - hydration doesn't even need to take place
  if (!updatedTemplate.params) return { reupload: false }

  // first set project.valid to false, switch this back to true only when hydration succeeds
  await Campaign.update({ valid: false }, { where: { id: campaignId } })

  const paramsFromS3 = keys(firstRecord.params)

  const templateContainsExtraKeys = !isSuperSet(
    paramsFromS3,
    updatedTemplate.params
  )
  if (templateContainsExtraKeys) {
    // warn if params from s3 file are not a superset of saved params, remind user to re-upload a new file
    const extraKeysInTemplate = difference(updatedTemplate.params, paramsFromS3)

    // delete entries (message_logs) from the uploaded file and stored count since they are no longer valid,
    await EmailMessage.sequelize?.transaction(async (transaction) => {
      await EmailMessage.destroy({
        where: {
          campaignId,
        },
        transaction,
      })
      await Statistic.destroy({
        where: {
          campaignId,
        },
        transaction,
      })
    })

    return { reupload: true, extraKeys: extraKeysInTemplate }
  } else {
    // the keys in the template are either a subset or the same as what is present in the uploaded file

    try {
      client.template(
        // eslint-disable-next-line @typescript-eslint/no-non-null-assertion
        updatedTemplate.body!,
        firstRecord.params as { [key: string]: string }
      )
    } catch (err) {
      throw new HydrationError()
    }
    // set campaign.valid to true since templating suceeded AND file has been uploaded
    await Campaign.update(
      { valid: true },
      {
        where: { id: campaignId },
      }
    )

    return { reupload: false }
  }
}

/**
 * Given a template, sanitize it and save it to the db
 * If a csv file already existed before for this campaign, check that this new template still matches the columns of the existing csv.
 */
const storeTemplate = async ({
  campaignId,
  subject,
  body,
  replyTo,
  from,
}: StoreTemplateInput): Promise<StoreTemplateOutput> => {
  // extract params from template, save to db (this will be done with hook)
  const sanitizedSubject = client.replaceNewLinesAndSanitize(subject)
  const sanitizedBody = client.filterXSS(body)
  if (!sanitizedSubject || !sanitizedBody) {
    throw new TemplateError(
      'Message template is invalid as it only contains invalid HTML tags!'
    )
  }

  // Append via to sender name if it is not the default from name
  const {
    fromName: defaultFromName,
    fromAddress: defaultFromAddress,
  } = parseFromAddress(config.get('mailFrom'))
  const { fromName, fromAddress } = parseFromAddress(from)

  let expectedFromName: string | null
  if (fromAddress === defaultFromAddress) {
    expectedFromName = defaultFromName
  } else {
    const customFromAddress = await CustomDomainService.getCustomFromAddress(
      fromAddress
    )
    if (!customFromAddress) throw new Error('Invalid custom from address')
    const { fromName: customFromName } = parseFromAddress(customFromAddress)
    expectedFromName = customFromName
  }

  const mailVia = config.get('mailVia')
  const formattedFrom = formatFromAddress(
    fromName && expectedFromName !== fromName && !fromName.endsWith(mailVia)
      ? `${fromName} ${mailVia}`
      : fromName,
    fromAddress
  )

  const updatedTemplate = await upsertEmailTemplate({
    subject: sanitizedSubject,
    body: sanitizedBody,
    replyTo,
    campaignId,
    from: formattedFrom,
  })

  // TODO: this is slow when table is large
  const firstRecord = await EmailMessage.findOne({
    where: { campaignId },
  })

  // if recipients list has been uploaded before, have to check if updatedTemplate still matches list
  if (firstRecord && updatedTemplate.params) {
    const check = await checkNewTemplateParams({
      campaignId,
      updatedTemplate,
      firstRecord,
    })
    if (check.reupload) {
      return { updatedTemplate, check }
    }
  }

  const campaign = await Campaign.findByPk(campaignId)
  return { updatedTemplate, valid: campaign?.valid }
}

/**
 *  Finds a template that has all its columns set
 * @param campaignId
 */
const getFilledTemplate = async (
  campaignId: number
): Promise<EmailTemplate | null> => {
  const emailTemplate = await EmailTemplate.findOne({
    where: { campaignId },
  })
  if (
    !emailTemplate?.body ||
    !emailTemplate?.subject ||
    !emailTemplate.params
  ) {
    return null
  }
  return emailTemplate
}

/**
 * Attempts to hydrate the first record.
 * @param records
 * @param templateBody
 * @param templateSubject - optional
 */
const testHydration = (
  records: Array<{ params: { [key: string]: string } }>,
  templateBody: string,
  templateSubject: string
): void => {
  const [firstRecord] = records
  client.template(templateBody, firstRecord.params)
  client.template(templateSubject, firstRecord.params)
}

/**
 * Enqueue a new email recipient list upload
 * @param uploadData
 */
const enqueueUpload = (
  uploadData: UploadData<EmailTemplate>,
  protect?: boolean
): Promise<string> => {
  return UploadService.enqueueUpload({
    channelType: ChannelType.Email,
    protect,
    data: uploadData,
  })
}

/**
 * Process an email campaign recipient list upload
 * @param uploadData
 */
const processUpload = (uploadData: UploadData<EmailTemplate>): Promise<void> =>
  UploadService.processUpload<EmailTemplate>(
    EmailService.uploadCompleteOnPreview,
    EmailService.uploadCompleteOnChunk
  )(uploadData)

/**
 * Process a protected email campaign recipient list upload
 * @param uploadData
 */
const processProtectedUpload = (
  uploadData: UploadData<EmailTemplate>
): Promise<void> =>
  UploadService.processUpload<EmailTemplate>(
    EmailService.uploadProtectedCompleteOnPreview,
    EmailService.uploadProtectedCompleteOnChunk
  )(uploadData)

export const EmailTemplateService = {
  storeTemplate,
  getFilledTemplate,
  testHydration,
  enqueueUpload,
  processUpload,
  processProtectedUpload,
  client,
}<|MERGE_RESOLUTION|>--- conflicted
+++ resolved
@@ -1,17 +1,12 @@
 import { difference, keys } from 'lodash'
 
-<<<<<<< HEAD
+import config from '@core/config'
 import { ChannelType } from '@core/constants'
 import { isSuperSet } from '@core/utils'
 import { HydrationError } from '@core/errors'
 import { UploadService } from '@core/services'
 import { UploadData } from '@core/interfaces'
-=======
-import config from '@core/config'
-import { isSuperSet } from '@core/utils'
-import { HydrationError } from '@core/errors'
 import { CustomDomainService } from '@email/services'
->>>>>>> da3bf490
 import { Campaign, Statistic } from '@core/models'
 import {
   TemplateClient,
