import logger from '@core/logger'
import { ChannelType } from '@core/constants'
import { Campaign } from '@core/models'
import { MailService, CampaignService } from '@core/services'
import { MailToSend, CampaignDetails } from '@core/interfaces'

import { EmailTemplate, EmailMessage } from '@email/models'
import { EmailTemplateService } from '@email/services'

/**
 * Gets a message's parameters
 * @param campaignId
 */
const getParams = async (
  campaignId: number
): Promise<{ [key: string]: string } | void> => {
  const emailMessage = await EmailMessage.findOne({
    where: { campaignId },
    attributes: ['params'],
  })
  if (!emailMessage) return
  return emailMessage.params as { [key: string]: string }
}

/**
 * Replaces template's attributes with a message's parameters to return the hydrated message
 * @param campaignId
 */
const getHydratedMessage = async (
  campaignId: number
): Promise<{
  body: string
  subject: string
  replyTo: string | null
} | void> => {
  // get email template
  const template = await EmailTemplateService.getFilledTemplate(campaignId)

  // Get params
  const params = await getParams(campaignId)

  if (!template || !params) return

  /* eslint-disable @typescript-eslint/no-non-null-assertion */
  const subject = EmailTemplateService.client.template(
    template?.subject!,
    params
  )
  const body = EmailTemplateService.client.template(template?.body!, params)
  /* eslint-enable @typescript-eslint/no-non-null-assertion */
  return { body, subject, replyTo: template.replyTo || null }
}

/**
 * Formats mail into format that node mailer accepts
 * @param campaignId
 * @param recipient
 */
const getCampaignMessage = async (
  campaignId: number,
  recipient: string
): Promise<MailToSend | void> => {
  // get the body and subject
  const message = await getHydratedMessage(campaignId)
  if (message) {
    const { body, subject, replyTo } = message
    const mailToSend: MailToSend = {
      recipients: [recipient],
      body,
      subject,
      ...(replyTo ? { replyTo } : {}),
    }
    return mailToSend
  }
  return
}

/**
 * Sends message
 * @param mail
 */
const sendEmail = async (mail: MailToSend): Promise<string | void> => {
  try {
    return MailService.mailClient.sendMail(mail)
  } catch (e) {
    logger.error(`Error while sending test email. error=${e}`)
    return
  }
}

/**
 * Helper method to find an email campaign owned by that user
 * @param campaignId
 * @param userId
 */
const findCampaign = (
  campaignId: number,
  userId: number
): Promise<Campaign> => {
  return Campaign.findOne({
    where: { id: +campaignId, userId, type: ChannelType.Email },
  })
}

/**
 * Sends a templated email to the campaign admin
 * @param campaignId
 * @param recipient
 * @throws Error if it cannot send an email
 */
const sendCampaignMessage = async (
  campaignId: number,
  recipient: string
): Promise<void> => {
  const mail = await getCampaignMessage(+campaignId, recipient)
  if (!mail) throw new Error('No message to send')
  // Send email using node mailer
  const isEmailSent = await sendEmail(mail)
  if (!isEmailSent) throw new Error(`Could not send test email to ${recipient}`)
}

/**
 * As email credentials are shared globally amongst campaigns,
 * update the credential column for the campaign with the default credential
 * @param campaignId
 */
const setCampaignCredential = (
  campaignId: number
): Promise<[number, Campaign[]]> => {
  return Campaign.update(
    { credName: 'EMAIL_DEFAULT' },
    { where: { id: campaignId } }
  )
}

/**
 * Gets details of a campaign
 * @param campaignId
 */
const getCampaignDetails = async (
  campaignId: number
): Promise<CampaignDetails> => {
<<<<<<< HEAD
  const [campaignDetails, numRecipients] = await Promise.all([
    Campaign.findOne({
      where: { id: campaignId },
      attributes: [
        'id',
        'name',
        'type',
        'created_at',
        'valid',
        'protect',
        [literal('cred_name IS NOT NULL'), 'has_credential'],
        [literal("s3_object -> 'filename'"), 'csv_filename'],
        [
          literal(
            "s3_object -> 'temp_filename' IS NOT NULL AND s3_object -> 'error' IS NULL"
          ),
          'is_csv_processing',
        ],
      ],
      include: [
        {
          model: JobQueue,
          attributes: ['status', ['created_at', 'sent_at']],
        },
        {
          model: EmailTemplate,
          attributes: ['body', 'subject', 'params', 'reply_to'],
        },
      ],
    }),
    EmailMessage.count({
      where: { campaignId },
    }),
=======
  return await CampaignService.getCampaignDetails(campaignId, [
    {
      model: EmailTemplate,
      attributes: ['body', 'subject', 'params', 'reply_to'],
    },
>>>>>>> 33f650dc
  ])
}

export const EmailService = {
  findCampaign,
  sendCampaignMessage,
  setCampaignCredential,
  getCampaignDetails,
  getHydratedMessage,
}<|MERGE_RESOLUTION|>--- conflicted
+++ resolved
@@ -140,47 +140,11 @@
 const getCampaignDetails = async (
   campaignId: number
 ): Promise<CampaignDetails> => {
-<<<<<<< HEAD
-  const [campaignDetails, numRecipients] = await Promise.all([
-    Campaign.findOne({
-      where: { id: campaignId },
-      attributes: [
-        'id',
-        'name',
-        'type',
-        'created_at',
-        'valid',
-        'protect',
-        [literal('cred_name IS NOT NULL'), 'has_credential'],
-        [literal("s3_object -> 'filename'"), 'csv_filename'],
-        [
-          literal(
-            "s3_object -> 'temp_filename' IS NOT NULL AND s3_object -> 'error' IS NULL"
-          ),
-          'is_csv_processing',
-        ],
-      ],
-      include: [
-        {
-          model: JobQueue,
-          attributes: ['status', ['created_at', 'sent_at']],
-        },
-        {
-          model: EmailTemplate,
-          attributes: ['body', 'subject', 'params', 'reply_to'],
-        },
-      ],
-    }),
-    EmailMessage.count({
-      where: { campaignId },
-    }),
-=======
   return await CampaignService.getCampaignDetails(campaignId, [
     {
       model: EmailTemplate,
       attributes: ['body', 'subject', 'params', 'reply_to'],
     },
->>>>>>> 33f650dc
   ])
 }
 
