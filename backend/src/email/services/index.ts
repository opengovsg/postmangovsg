export * from './email.service'
export * from './email-template.service'
export * from './email-stats.service'
<<<<<<< HEAD
export * from './custom-domain.service'
=======
export * from './email-callback.service'
>>>>>>> 8d52bbcc
<|MERGE_RESOLUTION|>--- conflicted
+++ resolved
@@ -1,8 +1,5 @@
 export * from './email.service'
 export * from './email-template.service'
 export * from './email-stats.service'
-<<<<<<< HEAD
-export * from './custom-domain.service'
-=======
 export * from './email-callback.service'
->>>>>>> 8d52bbcc
+export * from './custom-domain.service'