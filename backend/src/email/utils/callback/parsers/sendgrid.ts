--- conflicted
+++ resolved
@@ -79,22 +79,16 @@
       await updateBouncedStatus({
         ...metadata,
         bounceType: 'Permanent',
-<<<<<<< HEAD
-=======
         bounceSubType: record.reason,
         to: [record.email],
->>>>>>> ec49e252
       })
       break
     case 'blocked': // Soft bounce
       await updateBouncedStatus({
         ...metadata,
         bounceType: 'Temporary',
-<<<<<<< HEAD
-=======
         bounceSubType: record.reason,
         to: [record.email],
->>>>>>> ec49e252
       })
       break
     case 'spamreport':
