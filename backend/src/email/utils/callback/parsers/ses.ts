--- conflicted
+++ resolved
@@ -161,25 +161,17 @@
     case 'Bounce':
       await updateBouncedStatus({
         ...metadata,
-<<<<<<< HEAD
-        bounceType,
-=======
         bounceType: message?.bounce?.bounceType,
         bounceSubType: message?.bounce?.bounceSubType,
         to: message?.mail?.commonHeaders?.to,
->>>>>>> ec49e252
       })
       break
     case 'Complaint':
       await updateComplaintStatus({
         ...metadata,
-<<<<<<< HEAD
-        complaintType,
-=======
         complaintType: message?.complaint?.complaintFeedbackType,
         complaintSubType: message?.complaint?.complaintSubType,
         to: message?.mail?.commonHeaders?.to,
->>>>>>> ec49e252
       })
       break
     default:
