import { Request } from 'express'
import url from 'url'
import crypto, { Utf8AsciiLatin1Encoding } from 'crypto'
import https from 'https'
import { loggerWithLabel } from '@core/logger'
import {
  updateDeliveredStatus,
  updateBouncedStatus,
  updateComplaintStatus,
  updateReadStatus,
} from '@email/utils/callback/update-status'
import { addToBlacklist } from '@email/utils/callback/query'

const logger = loggerWithLabel(module)
const REFERENCE_ID_HEADER_V1 = 'X-Postman-ID' // Case sensitive
const REFERENCE_ID_HEADER_V2 = 'X-SMTPAPI' // Case sensitive
const certCache: { [key: string]: string } = {}
type SesRecord = {
  Message: string
  MessageId: string
  Subject?: string
  Timestamp: string
  TopicArn: string
  Type: string
  Signature: string
  SignatureVersion: string
  SigningCertUrl?: string // Sns Record
  SigningCertURL?: string // Http Record
}
type HttpEvent = SesRecord[]

type SmtpApiHeader = {
  unique_args: {
    message_id: string
  }
}
/**
 * Parses the message to find the matching email_message id
 * @param message
 */
const getReferenceID = (message: any): string | undefined => {
  const headers: Array<{ name: string; value: string }> = message?.mail?.headers
  const smtpApiHeaderValue = headers.find(
    ({ name }) => name === REFERENCE_ID_HEADER_V2
  )?.value
  if (smtpApiHeaderValue !== undefined) {
    const smtpApiHeader = JSON.parse(smtpApiHeaderValue) as SmtpApiHeader
    return smtpApiHeader.unique_args.message_id
  } else {
    // TODO: Remove 'X-Postman-ID' once the implementation for X-SMTPAPI is stable
    return headers.find(({ name }) => name === REFERENCE_ID_HEADER_V1)?.value
  }
}

const isValidCertUrl = (urlToValidate: string): boolean => {
  const parsed = url.parse(urlToValidate)
  return (
    parsed.protocol === 'https:' &&
    parsed.path?.substr(-4) === '.pem' &&
    parsed.host !== null &&
    /^sns\.[a-zA-Z0-9-]{3,}\.amazonaws\.com(\.cn)?$/.test(parsed.host)
  )
}

const getCertificate = (certUrl: string): Promise<string> => {
  return new Promise((resolve, reject) => {
    if (certCache[certUrl]) {
      resolve(certCache[certUrl])
    }
    https.get(certUrl, (response) => {
      if (response?.statusCode !== 200) {
        reject(new Error(`Cannot get cert ${response.statusCode}`))
      }
      let data = ''
      response.on('data', (chunk) => (data += chunk))
      response.on('end', () => resolve(data))
    })
  })
}

const basestring = (record: SesRecord): string => {
  return (
    `Message\n${record.Message}\n` +
    `MessageId\n${record.MessageId}\n` +
    `${record.Subject ? `Subject\n${record.Subject}\n` : ``}` +
    `Timestamp\n${record.Timestamp}\n` +
    `TopicArn\n${record.TopicArn}\n` +
    `Type\n${record.Type}\n`
  )
}

const validateSignature = async (
  record: SesRecord,
  encoding = 'utf8'
): Promise<boolean> => {
  const certUrl = record.SigningCertUrl || record.SigningCertURL
  if (!certUrl || !isValidCertUrl(certUrl))
    throw new Error('Invald certificate url')

  const certificate = await getCertificate(certUrl)
  const verifier = crypto.createVerify('RSA-SHA1')
  verifier.update(basestring(record), encoding as Utf8AsciiLatin1Encoding)
  return verifier.verify(certificate, record.Signature, 'base64')
}

const isEvent = (req: Request): boolean => {
  return (
    req.get('x-amz-sns-message-type') !== undefined && req.body !== undefined
  )
}

<<<<<<< HEAD
const parseNotification = async (
  notificationType: string,
  message: any,
  metadata: any
): Promise<void> => {
  const messageId = message?.mail?.commonHeaders?.messageId
  const logMeta = { messageId, action: 'parseRecord' }

=======
const shouldBlacklist = ({
  notificationType,
  bounceType,
  complaintType,
}: {
  notificationType?: string
  bounceType?: string
  complaintType?: string
}) => {
  return (
    (notificationType === 'Bounce' && bounceType === 'Permanent') ||
    (notificationType === 'Complaint' && complaintType)
  )
}

const parseRecord = async (record: SesRecord): Promise<void> => {
  if (!(record.SignatureVersion === '1' && (await validateSignature(record)))) {
    throw new Error(`Invalid record`)
  }
  const message = JSON.parse(record.Message)
  const messageId = message?.mail?.commonHeaders?.messageId
  const logMeta = { messageId, action: 'parseRecord' }

  const notificationType = message?.notificationType
  const bounceType = message?.bounce?.bounceType
  const complaintType = message?.complaint?.complaintFeedbackType
  const recipients = message?.mail?.commonHeaders?.to

  // Transactional emails don't have message IDs, so blacklist
  // relevant email addresses before everything else
  if (
    recipients &&
    shouldBlacklist({ notificationType, bounceType, complaintType })
  ) {
    await Promise.all(recipients.map(addToBlacklist))
  }

  const id = getReferenceID(message)
  if (id === undefined) {
    logger.info({ message: 'No reference message id found', ...logMeta })
    return
  }
  logger.info({
    message: 'Update for notificationType',
    notificationType,
    ...logMeta,
  })
  const metadata = { id, timestamp: record.Timestamp, messageId: messageId }
>>>>>>> 56cdb87e
  switch (notificationType) {
    case 'Delivery':
      await updateDeliveredStatus(metadata)
      break
    case 'Bounce':
      await updateBouncedStatus({
        ...metadata,
        bounceType: message?.bounce?.bounceType,
        bounceSubType: message?.bounce?.bounceSubType,
        to: message?.mail?.commonHeaders?.to,
      })
      break
    case 'Complaint':
      await updateComplaintStatus({
        ...metadata,
        complaintType: message?.complaint?.complaintFeedbackType,
        complaintSubType: message?.complaint?.complaintSubType,
        to: message?.mail?.commonHeaders?.to,
      })
      break
    default:
      logger.error({
        message: 'Unable to handle messages with this notification type',
        notificationType,
        ...logMeta,
      })
      return
  }
}

const parseEvent = async (
  eventType: string,
  message: any,
  metadata: any
): Promise<void> => {
  const messageId = message?.mail?.commonHeaders?.messageId
  const logMeta = { messageId, action: 'parseEvent' }

  if (eventType === 'Open') {
    await updateReadStatus(metadata)
  } else {
    logger.error({
      message: 'Unable to handle messages with this event type',
      eventType,
      ...logMeta,
    })
    return
  }
}

const parseRecord = async (record: SesRecord): Promise<void> => {
  if (!(record.SignatureVersion === '1' && (await validateSignature(record)))) {
    throw new Error(`Invalid record`)
  }
  const message = JSON.parse(record.Message)
  const messageId = message?.mail?.commonHeaders?.messageId
  const logMeta = { messageId, action: 'parseRecord' }
  const id = getReferenceID(message)
  if (id === undefined) {
    logger.info({ message: 'No reference message id found', ...logMeta })
    return
  }

  const metadata = { id, timestamp: record.Timestamp, messageId: messageId }

  if (message?.notificationType) {
    const notificationType = message?.notificationType
    logger.info({
      message: 'Update for notificationType',
      notificationType,
      ...logMeta,
    })
    return parseNotification(notificationType, message, metadata)
  }

  if (message?.eventType) {
    const eventType = message?.eventType
    logger.info({
      message: 'Update for eventType',
      eventType,
      ...logMeta,
    })
    return parseEvent(eventType, message, metadata)
  }
}

export { HttpEvent, SesRecord, isEvent, parseRecord, validateSignature }<|MERGE_RESOLUTION|>--- conflicted
+++ resolved
@@ -109,16 +109,6 @@
   )
 }
 
-<<<<<<< HEAD
-const parseNotification = async (
-  notificationType: string,
-  message: any,
-  metadata: any
-): Promise<void> => {
-  const messageId = message?.mail?.commonHeaders?.messageId
-  const logMeta = { messageId, action: 'parseRecord' }
-
-=======
 const shouldBlacklist = ({
   notificationType,
   bounceType,
@@ -134,40 +124,14 @@
   )
 }
 
-const parseRecord = async (record: SesRecord): Promise<void> => {
-  if (!(record.SignatureVersion === '1' && (await validateSignature(record)))) {
-    throw new Error(`Invalid record`)
-  }
-  const message = JSON.parse(record.Message)
+const parseNotification = async (
+  notificationType: string,
+  message: any,
+  metadata: any
+): Promise<void> => {
   const messageId = message?.mail?.commonHeaders?.messageId
   const logMeta = { messageId, action: 'parseRecord' }
 
-  const notificationType = message?.notificationType
-  const bounceType = message?.bounce?.bounceType
-  const complaintType = message?.complaint?.complaintFeedbackType
-  const recipients = message?.mail?.commonHeaders?.to
-
-  // Transactional emails don't have message IDs, so blacklist
-  // relevant email addresses before everything else
-  if (
-    recipients &&
-    shouldBlacklist({ notificationType, bounceType, complaintType })
-  ) {
-    await Promise.all(recipients.map(addToBlacklist))
-  }
-
-  const id = getReferenceID(message)
-  if (id === undefined) {
-    logger.info({ message: 'No reference message id found', ...logMeta })
-    return
-  }
-  logger.info({
-    message: 'Update for notificationType',
-    notificationType,
-    ...logMeta,
-  })
-  const metadata = { id, timestamp: record.Timestamp, messageId: messageId }
->>>>>>> 56cdb87e
   switch (notificationType) {
     case 'Delivery':
       await updateDeliveredStatus(metadata)
@@ -225,16 +189,30 @@
   const message = JSON.parse(record.Message)
   const messageId = message?.mail?.commonHeaders?.messageId
   const logMeta = { messageId, action: 'parseRecord' }
-  const id = getReferenceID(message)
-  if (id === undefined) {
-    logger.info({ message: 'No reference message id found', ...logMeta })
-    return
-  }
-
-  const metadata = { id, timestamp: record.Timestamp, messageId: messageId }
 
   if (message?.notificationType) {
     const notificationType = message?.notificationType
+    const bounceType = message?.bounce?.bounceType
+    const complaintType = message?.complaint?.complaintFeedbackType
+    const recipients = message?.mail?.commonHeaders?.to
+
+    // Transactional emails don't have message IDs, so blacklist
+    // relevant email addresses before everything else
+    if (
+      recipients &&
+      shouldBlacklist({ notificationType, bounceType, complaintType })
+    ) {
+      await Promise.all(recipients.map(addToBlacklist))
+    }
+
+    const id = getReferenceID(message)
+    if (id === undefined) {
+      logger.info({ message: 'No reference message id found', ...logMeta })
+      return
+    }
+
+    const metadata = { id, timestamp: record.Timestamp, messageId: messageId }
+
     logger.info({
       message: 'Update for notificationType',
       notificationType,
@@ -245,6 +223,14 @@
 
   if (message?.eventType) {
     const eventType = message?.eventType
+
+    const id = getReferenceID(message)
+    if (id === undefined) {
+      logger.info({ message: 'No reference message id found', ...logMeta })
+      return
+    }
+
+    const metadata = { id, timestamp: record.Timestamp, messageId: messageId }
     logger.info({
       message: 'Update for eventType',
       eventType,
