--- conflicted
+++ resolved
@@ -5,21 +5,20 @@
   body: string
 }
 export interface StoreTemplateOutput {
-<<<<<<< HEAD
-    updatedTemplate: SmsTemplate;
-    numRecipients: number;
-    check?: {
-      reupload: boolean;
-      extraKeys?: string[];
-    };
-    valid?: boolean;
+  updatedTemplate: SmsTemplate
+  numRecipients: number
+  check?: {
+    reupload: boolean
+    extraKeys?: string[]
+  }
+  valid?: boolean
 }
 
 /**
  * @swagger
  *  components:
  *    schemas:
- * 
+ *
  *      SMSCampaign:
  *       type: object
  *       properties:
@@ -35,7 +34,9 @@
  *         valid:
  *           type: boolean
  *         csv_filename:
- *           type: string 
+ *           type: string
+ *         num_recipients:
+ *           type: number
  *         type:
  *           $ref: '#/components/schemas/ChannelType'
  *           default: 'SMS'
@@ -54,14 +55,4 @@
  *              type: array
  *              items:
  *                type: string
- */
-=======
-  updatedTemplate: SmsTemplate
-  numRecipients: number
-  check?: {
-    reupload: boolean
-    extraKeys?: string[]
-  }
-  valid?: boolean
-}
->>>>>>> 522c9f9f
+ */