--- conflicted
+++ resolved
@@ -35,13 +35,10 @@
  *           type: boolean
  *         csv_filename:
  *           type: string
-<<<<<<< HEAD
  *         is_csv_processing:
  *           type: boolean
-=======
  *         num_recipients:
  *           type: number
->>>>>>> 3e68e75f
  *         type:
  *           $ref: '#/components/schemas/ChannelType'
  *           default: 'SMS'
