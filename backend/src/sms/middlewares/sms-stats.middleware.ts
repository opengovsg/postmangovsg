--- conflicted
+++ resolved
@@ -68,16 +68,12 @@
 ): Promise<Response | void> => {
   const { campaignId } = req.params
   try {
-<<<<<<< HEAD
-    const recipients = await SmsStatsService.getFailedRecipients(+campaignId)
+    const recipients = await SmsStatsService.getDeliveredRecipients(+campaignId)
     logger.info({
-      message: 'Retreived failed recipients',
+      message: 'Retreived delivered recipients',
       campaignId,
-      action: 'getFailedRecipients',
+      action: 'getDeliveredRecipients',
     })
-=======
-    const recipients = await SmsStatsService.getDeliveredRecipients(+campaignId)
->>>>>>> 41c3a492
     return res.json(recipients)
   } catch (err) {
     next(err)
