import { Request, Response, NextFunction } from 'express'
import logger from '@core/logger'
import {
  MissingTemplateKeysError,
  HydrationError,
  RecipientColumnMissing,
  TemplateError,
  InvalidRecipientError,
  UnexpectedDoubleQuoteError,
} from '@core/errors'
<<<<<<< HEAD
import { CampaignService, TemplateService } from '@core/services'
import { SmsTemplateService, SmsService } from '@sms/services'
=======
import { CampaignService, TemplateService, StatsService } from '@core/services'
import { SmsTemplateService } from '@sms/services'
>>>>>>> 7660c6b4
import { StoreTemplateOutput } from '@sms/interfaces'
import { Campaign } from '@core/models'
import { SmsMessage } from '@sms/models'

/**
 * Store template subject and body in sms template table.
 * If an existing csv has been uploaded for this campaign but whose columns do not match the attributes provided in the new template,
 * delete the old csv, and prompt user to upload a new csv.
 * @param req
 * @param res
 * @param next
 */
const storeTemplate = async (
  req: Request,
  res: Response,
  next: NextFunction
): Promise<Response | void> => {
  try {
    const { campaignId } = req.params
    const { body } = req.body
    // extract params from template, save to db (this will be done with hook)
    const {
      check,
      numRecipients,
      valid,
      updatedTemplate,
    }: StoreTemplateOutput = await SmsTemplateService.storeTemplate({
      campaignId: +campaignId,
      body,
    })

    if (check?.reupload) {
      return res.status(200).json({
        message:
          'Please re-upload your recipient list as template has changed.',
        extra_keys: check.extraKeys,
        num_recipients: numRecipients,
        valid: false,
        template: {
          body: updatedTemplate?.body,

          params: updatedTemplate?.params,
        },
      })
    } else {
      return res.status(200).json({
        message: `Template for campaign ${campaignId} updated`,
        valid: valid,
        num_recipients: numRecipients,
        template: {
          body: updatedTemplate?.body,
          params: updatedTemplate?.params,
        },
      })
    }
  } catch (err) {
    if (err instanceof HydrationError || err instanceof TemplateError) {
      return res.status(400).json({ message: err.message })
    }
    return next(err)
  }
}

/**
 * Updates the campaign and sms_messages table in a transaction, rolling back when either fails.
 * For campaign table, the s3 meta data is updated with the uploaded file, and its validity is set to true.
 * For sms_messages table, existing records are deleted and new ones are bulk inserted.
 * @param key
 * @param campaignId
 * @param filename
 * @param records
 */
const updateCampaignAndMessages = async (
  campaignId: number,
  key: string,
<<<<<<< HEAD
=======
  campaignId: number,
>>>>>>> 7660c6b4
  filename: string,
  records: MessageBulkInsertInterface[]
): Promise<void> => {
  let transaction

  try {
    transaction = await Campaign.sequelize?.transaction()
    // Updates metadata in project
    await TemplateService.replaceCampaignS3Metadata(
      campaignId,
      key,
      filename,
      transaction
    )

    // START populate template
    await SmsTemplateService.addToMessageLogs(campaignId, records, transaction)
<<<<<<< HEAD
=======

    // Update statistic table
    await StatsService.setNumRecipients(campaignId, records.length, transaction)
>>>>>>> 7660c6b4

    // Set campaign to valid
    await CampaignService.setValid(campaignId, transaction)

    transaction?.commit()
  } catch (err) {
    transaction?.rollback()
    throw err
  }
}

/**
 * Downloads the file from s3 and checks that its columns match the attributes provided in the template.
 * If a template has not yet been uploaded, do not write to the message logs, but prompt the user to upload a template first.
 * If the template and csv do not match, prompt the user to upload a new file.
 * @param req
 * @param res
 * @param next
 */
const uploadCompleteHandler = async (
  req: Request,
  res: Response,
  next: NextFunction
): Promise<Response | void> => {
  try {
    const { campaignId } = req.params

    // extract s3Key from transactionId
    const { transaction_id: transactionId, filename } = req.body
    const s3Key = TemplateService.extractS3Key(transactionId)

    // check if template exists
    const smsTemplate = await SmsTemplateService.getFilledTemplate(+campaignId)
    if (smsTemplate === null) {
      throw new Error('Template does not exist, please create a template')
    }

    // carry out templating / hydration
    // - download from s3
    const { records } = await SmsTemplateService.client.testHydration({
      campaignId: +campaignId,
      s3Key,
      templateBody: smsTemplate.body as string,
      templateParams: smsTemplate.params as string[],
    })

    if (SmsTemplateService.hasInvalidSmsRecipient(records)) {
      throw new InvalidRecipientError()
    }

    // Store temp filename
    await TemplateService.storeS3TempFilename(+campaignId, filename)

<<<<<<< HEAD
    try {
      // Return early because bulk insert is slow
      res.sendStatus(202)
=======
      await updateCampaignAndMessages(s3Key, +campaignId, filename, records)
>>>>>>> 7660c6b4

      // Slow bulk insert
      await updateCampaignAndMessages(+campaignId, s3Key, filename, records)
    } catch (err) {
      // Do not return any response since it has already been sent
      logger.error(
        `Error storing messages for campaign ${campaignId}. ${err.stack}`
      )
      // Store error to return on poll
      TemplateService.storeS3Error(+campaignId, err.message)
    }
  } catch (err) {
    const userErrors = [
      RecipientColumnMissing,
      MissingTemplateKeysError,
      InvalidRecipientError,
      UnexpectedDoubleQuoteError,
    ]

    if (userErrors.some((errType) => err instanceof errType)) {
      return res.status(400).json({ message: err.message })
    }
    return next(err)
  }
}

/*
 * Returns status of csv processing
 */
const pollCsvStatusHandler = async (
  req: Request,
  res: Response,
  next: NextFunction
): Promise<Response | void> => {
  try {
    const { campaignId } = req.params
    const {
      isCsvProcessing,
      filename,
      tempFilename,
      error,
    } = await TemplateService.getCsvStatus(+campaignId)

    // If done processing, returns num recipients and preview msg
    let numRecipients, preview
    if (!isCsvProcessing) {
      ;[numRecipients, preview] = await Promise.all([
        SmsMessage.count({
          where: { campaignId: +campaignId },
        }),
        SmsService.getHydratedMessage(+campaignId),
      ])
    }

    res.json({
      is_csv_processing: isCsvProcessing,
      csv_filename: filename,
      temp_csv_filename: tempFilename,
      csv_error: error,
      num_recipients: numRecipients,
      preview,
    })
  } catch (err) {
    next(err)
  }
}

/*
 * Deletes csv error and temp csv name from db
 */
const deleteCsvErrorHandler = async (
  req: Request,
  res: Response,
  next: NextFunction
): Promise<Response | void> => {
  try {
    const { campaignId } = req.params
    await TemplateService.deleteS3TempKeys(+campaignId)
    res.sendStatus(200)
  } catch (e) {
    next(e)
  }
}

export const SmsTemplateMiddleware = {
  storeTemplate,
  uploadCompleteHandler,
  pollCsvStatusHandler,
  deleteCsvErrorHandler,
}<|MERGE_RESOLUTION|>--- conflicted
+++ resolved
@@ -8,13 +8,8 @@
   InvalidRecipientError,
   UnexpectedDoubleQuoteError,
 } from '@core/errors'
-<<<<<<< HEAD
-import { CampaignService, TemplateService } from '@core/services'
+import { CampaignService, TemplateService, StatsService } from '@core/services'
 import { SmsTemplateService, SmsService } from '@sms/services'
-=======
-import { CampaignService, TemplateService, StatsService } from '@core/services'
-import { SmsTemplateService } from '@sms/services'
->>>>>>> 7660c6b4
 import { StoreTemplateOutput } from '@sms/interfaces'
 import { Campaign } from '@core/models'
 import { SmsMessage } from '@sms/models'
@@ -90,10 +85,6 @@
 const updateCampaignAndMessages = async (
   campaignId: number,
   key: string,
-<<<<<<< HEAD
-=======
-  campaignId: number,
->>>>>>> 7660c6b4
   filename: string,
   records: MessageBulkInsertInterface[]
 ): Promise<void> => {
@@ -111,12 +102,9 @@
 
     // START populate template
     await SmsTemplateService.addToMessageLogs(campaignId, records, transaction)
-<<<<<<< HEAD
-=======
 
     // Update statistic table
     await StatsService.setNumRecipients(campaignId, records.length, transaction)
->>>>>>> 7660c6b4
 
     // Set campaign to valid
     await CampaignService.setValid(campaignId, transaction)
@@ -170,13 +158,9 @@
     // Store temp filename
     await TemplateService.storeS3TempFilename(+campaignId, filename)
 
-<<<<<<< HEAD
     try {
       // Return early because bulk insert is slow
       res.sendStatus(202)
-=======
-      await updateCampaignAndMessages(s3Key, +campaignId, filename, records)
->>>>>>> 7660c6b4
 
       // Slow bulk insert
       await updateCampaignAndMessages(+campaignId, s3Key, filename, records)
