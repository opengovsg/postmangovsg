import { Request, Response, NextFunction } from 'express'
import { ChannelType } from '@core/constants'
import { CredentialService } from '@core/services'
import { SmsService } from '@sms/services'

/**
 * Checks if the campaign id supplied is indeed a campaign of the 'SMS' type, and belongs to the user
 * @param req
 * @param res
 * @param next
 */
const isSmsCampaignOwnedByUser = async (
  req: Request,
  res: Response,
  next: NextFunction
): Promise<Response | void> => {
  try {
    const { campaignId } = req.params
    const userId = req.session?.user?.id
    const campaign = await SmsService.findCampaign(+campaignId, +userId)
    return campaign ? next() : res.sendStatus(403)
  } catch (err) {
    return next(err)
  }
}

/**
 * Parse twilio credentials from request body, setting it to res.locals.credentials to be passed downstream
 * @param req
 * @param res
 * @param next
 */
const getCredentialsFromBody = async (
  req: Request,
  res: Response,
  next: NextFunction
): Promise<void> => {
  const {
    twilio_account_sid: accountSid,
    twilio_api_key: apiKey,
    twilio_api_secret: apiSecret,
    twilio_messaging_service_sid: messagingServiceSid,
  } = req.body

  res.locals.credentials = {
    accountSid,
    apiKey,
    apiSecret,
    messagingServiceSid,
  }
  return next()
}

/**
 * Parse label from request body. Retrieve credentials associated with this label,
 * and set the credentials to res.locals.credentials, credName to res.locals.credentialName, to be passed downstream
 * @param req
 * @param res
 * @param next
 */
const getCredentialsFromLabel = async (
  req: Request,
  res: Response,
  next: NextFunction
): Promise<void> => {
  const { label } = req.body
  const userId = req.session?.user?.id
  try {
    // if label provided, fetch from aws secrets
    const userCred = await CredentialService.getUserCredential(+userId, label)
    if (!userCred) {
      res.status(400).json({ message: 'User credentials cannot be found' })
      return
    }
    const credentials = await CredentialService.getTwilioCredentials(
      userCred.credName
    )
    res.locals.credentials = credentials
    res.locals.credentialName = userCred.credName
    return next()
  } catch (err) {
    return next(err)
  }
}

/**
 * Sends a test message. If the test message succeeds,
 * store the credentials in AWS secrets manager and db.
 * Set the credentialName and channelType in res.locals to be passed downstream
 * @param req
 * @param res
 */
const validateAndStoreCredentials = async (
  req: Request,
  res: Response,
  next: NextFunction
): Promise<Response | void> => {
  const { recipient } = req.body
  const { campaignId } = req.params
  const { credentials, credentialName } = res.locals
  try {
    if (campaignId) {
      // Sends first hydrated message from campaign
      await SmsService.sendCampaignMessage(+campaignId, recipient, credentials)
    } else {
      // Sends generic validation message if campaignId not specified
      await SmsService.sendValidationMessage(recipient, credentials)
    }
    // If credentialName exists, credential has already been stored
    if (credentialName) {
      return next()
    }
  } catch (err) {
    return res.status(400).json({ message: `${err}` })
  }
  try {
    // Store credentials in AWS secrets manager
    const stringifiedCredential = JSON.stringify(credentials)
    const credentialName = await SmsService.getEncodedHash(
      stringifiedCredential
    )
    await CredentialService.storeCredential(
      credentialName,
      stringifiedCredential
    )
    // Pass on to next middleware/handler
    res.locals.credentialName = credentialName
    res.locals.channelType = ChannelType.SMS
    next()
  } catch (err) {
    return res.status(400).json({ message: `${err.message}` })
  }
}

/**
 * Associate campaign with a credential
 * @param req
 * @param res
 * @param next
 */
const setCampaignCredential = async (
  req: Request,
  res: Response,
  next: NextFunction
): Promise<Response | void> => {
  try {
    const { campaignId } = req.params
    const { credentialName } = res.locals
    if (!credentialName) {
      throw new Error('Credential does not exist')
    }
    await SmsService.setCampaignCredential(+campaignId, credentialName)
    return res.json({ message: 'OK' })
  } catch (err) {
    next(err)
  }
}

/**
 * Gets details of a campaign and the number of recipients that have been uploaded for this campaign
 * @param req
 * @param res
 * @param next
 */
const getCampaignDetails = async (
  req: Request,
  res: Response,
  next: NextFunction
): Promise<Response | void> => {
  try {
    const { campaignId } = req.params
    const result = await SmsService.getCampaignDetails(+campaignId)
<<<<<<< HEAD
    return res.json(result)
=======
    // TODO: Why is numRecipients not part of campaign?
    return res.json({
      campaign: (await result).campaign,
      num_recipients: result.numRecipients,
    })
>>>>>>> 522c9f9f
  } catch (err) {
    return next(err)
  }
}

/**
 * Retrieves a message for this campaign
 * @param req
 * @param res
 * @param next
 */
const previewFirstMessage = async (
  req: Request,
  res: Response,
  next: NextFunction
): Promise<Response | void> => {
  try {
    const { campaignId } = req.params
    return res.json({
      preview: await SmsService.getHydratedMessage(+campaignId),
    })
  } catch (err) {
    return next(err)
  }
}

export const SmsMiddleware = {
  getCredentialsFromBody,
  getCredentialsFromLabel,
  isSmsCampaignOwnedByUser,
  validateAndStoreCredentials,
  setCampaignCredential,
  getCampaignDetails,
  previewFirstMessage,
}<|MERGE_RESOLUTION|>--- conflicted
+++ resolved
@@ -170,15 +170,7 @@
   try {
     const { campaignId } = req.params
     const result = await SmsService.getCampaignDetails(+campaignId)
-<<<<<<< HEAD
     return res.json(result)
-=======
-    // TODO: Why is numRecipients not part of campaign?
-    return res.json({
-      campaign: (await result).campaign,
-      num_recipients: result.numRecipients,
-    })
->>>>>>> 522c9f9f
   } catch (err) {
     return next(err)
   }
