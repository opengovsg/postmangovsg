--- conflicted
+++ resolved
@@ -155,11 +155,7 @@
 }
 
 const replaceNewLinesAndSanitize = (body: string): string => {
-<<<<<<< HEAD
-  return xss.filterXSS(body.replace(/(\\n|\n|\r\n)/g, '<br/>'), config.xssOptions.sms)
-=======
   return xss.filterXSS(body.replace(/(\n|\r\n)/g,'<br/>'), config.xssOptions.sms)
->>>>>>> 1ef62dfc
 }
 
 // Store body of message in sms template table
