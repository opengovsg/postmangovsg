--- conflicted
+++ resolved
@@ -8,18 +8,15 @@
 import { Campaign } from '@core/models'
 import { CampaignDetails } from '@core/interfaces'
 import { CampaignService, UploadService } from '@core/services'
+import { InvalidRecipientError } from '@core/errors'
+import { PhoneNumberService } from '@core/services'
 
 import { SmsMessage, SmsTemplate } from '@sms/models'
 import { SmsTemplateService } from '@sms/services'
 import { SmsDuplicateCampaignDetails, TwilioCredentials } from '@sms/interfaces'
-import { PhoneNumberService } from '@core/services'
 
 import TwilioClient from './twilio-client.class'
-<<<<<<< HEAD
-import { InvalidRecipientError } from '@core/errors'
-=======
 import SnsSmsClient from './sns-sms-client.class'
->>>>>>> 9a1e4f7c
 
 const logger = loggerWithLabel(module)
 
@@ -71,8 +68,7 @@
   credential: TwilioCredentials,
   recipient: string,
   message: string
-): Promise<string> => {
-  const twilioService = new TwilioClient(credential)
+): Promise<string | void> => {
   try {
     recipient = PhoneNumberService.normalisePhoneNumber(
       recipient,
@@ -81,7 +77,11 @@
   } catch (err) {
     throw new InvalidRecipientError('Invalid phone number')
   }
-  return twilioService.send(recipient, message)
+
+  const client = config.get('smsFallback.activate')
+    ? new SnsSmsClient()
+    : new TwilioClient(credential)
+  return client.send(recipient, message)
 }
 
 /**
@@ -95,23 +95,10 @@
   campaignId: number,
   recipient: string,
   credential: TwilioCredentials
-): Promise<string> => {
+): Promise<string | void> => {
   const msg = await getHydratedMessage(campaignId)
   if (!msg) throw new Error('No message to send')
-<<<<<<< HEAD
   return sendMessage(credential, recipient, msg?.body)
-=======
-
-  recipient = PhoneNumberService.normalisePhoneNumber(
-    recipient,
-    config.get('defaultCountry')
-  )
-  const client = config.get('smsFallback.activate')
-    ? new SnsSmsClient()
-    : new TwilioClient(credential)
-
-  return client.send(recipient, msg?.body)
->>>>>>> 9a1e4f7c
 }
 
 /**
@@ -122,25 +109,12 @@
 const sendValidationMessage = async (
   recipient: string,
   credential: TwilioCredentials
-<<<<<<< HEAD
-): Promise<string> => {
+): Promise<string | void> => {
   return sendMessage(
     credential,
     recipient,
     'Your Twilio credential has been validated.'
   )
-=======
-): Promise<string | void> => {
-  recipient = PhoneNumberService.normalisePhoneNumber(
-    recipient,
-    config.get('defaultCountry')
-  )
-  const client = config.get('smsFallback.activate')
-    ? new SnsSmsClient()
-    : new TwilioClient(credential)
-
-  return client.send(recipient, 'Your Twilio credential has been validated.')
->>>>>>> 9a1e4f7c
 }
 
 /**
