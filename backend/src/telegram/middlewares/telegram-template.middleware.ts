import { Request, Response, NextFunction } from 'express'
import {
  MissingTemplateKeysError,
  HydrationError,
  RecipientColumnMissing,
  InvalidRecipientError,
  UserError,
} from '@core/errors'
<<<<<<< HEAD
import { TemplateError } from 'postman-templating'
import { UploadService, StatsService } from '@core/services'
=======
import { TemplateError } from '@shared/templating'
import { UploadService, StatsService, ParseCsvService } from '@core/services'
import { Campaign } from '@core/models'
>>>>>>> 06439df5
import { TelegramService, TelegramTemplateService } from '@telegram/services'
import { loggerWithLabel } from '@core/logger'

const logger = loggerWithLabel(module)

/**
 * Store template subject and body in Telegram template table.
 * If an existing csv has been uploaded for this campaign but whose columns do not match the
 * attributes provided in the new template, delete the old csv, and prompt user to upload a
 * new csv.
 * @param req
 * @param res
 * @param next
 */
const storeTemplate = async (
  req: Request,
  res: Response,
  next: NextFunction
): Promise<Response | void> => {
  const { campaignId } = req.params
  const { body } = req.body
  const logMeta = { campaignId, action: 'storeTemplate' }
  try {
    const {
      check,
      valid,
      updatedTemplate,
    } = await TelegramTemplateService.storeTemplate({
      campaignId: +campaignId,
      body,
    })

    if (check?.reupload) {
      logger.info({
        message:
          'Telegram template has changed, required to re-upload recipient list',
        ...logMeta,
      })
      return res.status(200).json({
        message:
          'Please re-upload your recipient list as template has changed.',
        extra_keys: check.extraKeys,
        num_recipients: 0,
        valid: false,
        template: {
          body: updatedTemplate?.body,

          params: updatedTemplate?.params,
        },
      })
    } else {
      return res.status(200).json({
        message: `Template for campaign ${campaignId} updated`,
        valid: valid,
        template: {
          body: updatedTemplate?.body,
          params: updatedTemplate?.params,
        },
      })
    }
  } catch (err) {
    if (err instanceof HydrationError || err instanceof TemplateError) {
      return res.status(400).json({ message: err.message })
    }
    return next(err)
  }
}

/**
 * Downloads the file from s3 and checks that its columns match the attributes provided in the template.
 * If a template has not yet been uploaded, do not write to the message logs, but prompt the user to upload a template first.
 * If the template and csv do not match, prompt the user to upload a new file.
 * @param req
 * @param res
 * @param next
 */
const uploadCompleteHandler = async (
  req: Request,
  res: Response,
  next: NextFunction
): Promise<Response | void> => {
  const { campaignId } = req.params
  // extract s3Key from transactionId
  const { transaction_id: transactionId, filename, etag } = req.body
  const logMeta = { campaignId, action: 'uploadCompleteHandler' }

  try {
    const { s3Key } = UploadService.extractParamsFromJwt(transactionId)

    const template = await TelegramTemplateService.getFilledTemplate(
      +campaignId
    )
    if (template === null) {
      throw new Error(
        'Error: No message template found. Please create a message template before uploading a recipient file.'
      )
    }

    // Store temp filename
    await UploadService.storeS3TempFilename(+campaignId, filename)

    // Enqueue upload job to be processed
    await TelegramTemplateService.enqueueUpload({
      campaignId: +campaignId,
      template,
      s3Key,
      etag,
      filename,
    })

    // Return early because bulk insert is slow
    res.sendStatus(202)
  } catch (err) {
    logger.error({
      message: 'Failed to complete upload to s3',
      error: err,
      ...logMeta,
    })
    const userErrors = [
      UserError,
      RecipientColumnMissing,
      MissingTemplateKeysError,
      InvalidRecipientError,
    ]

    if (userErrors.some((errType) => err instanceof errType)) {
      return res.status(400).json({ message: err.message })
    }
    return next(err)
  }
}

/*
 * Returns status of csv processing
 */
const pollCsvStatusHandler = async (
  req: Request,
  res: Response,
  next: NextFunction
): Promise<Response | void> => {
  try {
    const { campaignId } = req.params
    const {
      isCsvProcessing,
      filename,
      tempFilename,
      error,
    } = await UploadService.getCsvStatus(+campaignId)

    // If done processing, returns num recipients and preview msg
    let numRecipients, preview
    if (!isCsvProcessing) {
      ;[numRecipients, preview] = await Promise.all([
        StatsService.getNumRecipients(+campaignId),
        TelegramService.getHydratedMessage(+campaignId),
      ])
    }

    res.json({
      is_csv_processing: isCsvProcessing,
      csv_filename: filename,
      temp_csv_filename: tempFilename,
      csv_error: error,
      num_recipients: numRecipients,
      preview,
    })
  } catch (err) {
    next(err)
  }
}

/*
 * Deletes csv error and temp csv name from db
 */
const deleteCsvErrorHandler = async (
  req: Request,
  res: Response,
  next: NextFunction
): Promise<Response | void> => {
  try {
    const { campaignId } = req.params
    await UploadService.deleteS3TempKeys(+campaignId)
    res.sendStatus(200)
  } catch (e) {
    next(e)
  }
}

export const TelegramTemplateMiddleware = {
  storeTemplate,
  uploadCompleteHandler,
  pollCsvStatusHandler,
  deleteCsvErrorHandler,
}<|MERGE_RESOLUTION|>--- conflicted
+++ resolved
@@ -6,14 +6,8 @@
   InvalidRecipientError,
   UserError,
 } from '@core/errors'
-<<<<<<< HEAD
-import { TemplateError } from 'postman-templating'
+import { TemplateError } from '@shared/templating'
 import { UploadService, StatsService } from '@core/services'
-=======
-import { TemplateError } from '@shared/templating'
-import { UploadService, StatsService, ParseCsvService } from '@core/services'
-import { Campaign } from '@core/models'
->>>>>>> 06439df5
 import { TelegramService, TelegramTemplateService } from '@telegram/services'
 import { loggerWithLabel } from '@core/logger'
 
