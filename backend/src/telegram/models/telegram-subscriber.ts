--- conflicted
+++ resolved
@@ -1,9 +1,5 @@
 import { Column, Model, Table, DataType, HasMany } from 'sequelize-typescript'
-<<<<<<< HEAD
-import { BotSubscriber } from './bot-subscriber'
-=======
 import { BotSubscriber } from '.'
->>>>>>> f4259e37
 
 @Table({
   tableName: 'telegram_subscribers',
@@ -11,27 +7,15 @@
   timestamps: true,
 })
 export class TelegramSubscriber extends Model<TelegramSubscriber> {
-<<<<<<< HEAD
-  @HasMany(() => BotSubscriber, { as: 'bot_subscriber' })
-  @Column({
-    type: DataType.BIGINT,
-    primaryKey: true,
-  })
-  telegramId!: number
-
-=======
   @HasMany(() => BotSubscriber, {
     as: 'bot_subscriber',
     sourceKey: 'telegramId',
   })
->>>>>>> f4259e37
   @Column({
     type: DataType.STRING,
     primaryKey: true,
   })
   phoneNumber!: string
-<<<<<<< HEAD
-=======
 
   @Column({
     type: DataType.BIGINT,
@@ -39,5 +23,4 @@
     unique: true,
   })
   telegramId!: number
->>>>>>> f4259e37
 }