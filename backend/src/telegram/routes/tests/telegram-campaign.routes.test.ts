import request from 'supertest'
import { Sequelize } from 'sequelize-typescript'
import initialiseServer from '@test-utils/server'
import { Campaign, User, Credential } from '@core/models'
import sequelizeLoader from '@test-utils/sequelize-loader'
import { RedisService, UploadService } from '@core/services'
import { DefaultCredentialName } from '@core/constants'
import { formatDefaultCredentialName } from '@core/utils'
import { TelegramMessage } from '@telegram/models'
import { ChannelType } from '@core/constants'
import { mockSecretsManager } from '@mocks/aws-sdk'
import { mockTelegram, Telegram } from '@mocks/telegraf'

const app = initialiseServer(true)
let sequelize: Sequelize
let campaignId: number

// Helper function to create demo/non-demo campaign based on parameters
const createCampaign = async ({
  isDemo,
}: {
  isDemo: boolean
}): Promise<Campaign> =>
  await Campaign.create({
    name: 'test-campaign',
    userId: 1,
    type: ChannelType.Telegram,
    protect: false,
    valid: false,
    demoMessageLimit: isDemo ? 20 : null,
  })

beforeAll(async () => {
  sequelize = await sequelizeLoader(process.env.JEST_WORKER_ID || '1')
  await User.create({ id: 1, email: 'user@agency.gov.sg' })
  const campaign = await createCampaign({ isDemo: false })
  campaignId = campaign.id
})

afterAll(async () => {
  await TelegramMessage.destroy({ where: {} })
  await Campaign.destroy({ where: {} })
  await Credential.destroy({ where: {} })
  await User.destroy({ where: {} })
  await sequelize.close()
<<<<<<< HEAD
  await UploadService.destroyUploadQueue()
  RedisService.otpClient.quit()
  RedisService.sessionClient.quit()
=======
  await RedisService.shutdown()
>>>>>>> 9b13ab6c
})

describe('POST /campaign/{campaignId}/telegram/credentials', () => {
  beforeAll(async () => {
    // Mock telegram to always accept credential
    mockTelegram.setWebhook.mockResolvedValue(true)
    mockTelegram.setMyCommands.mockResolvedValue(true)
    mockTelegram.getMe.mockResolvedValue({ id: 1 })
  })

  afterAll(async () => {
    mockTelegram.setWebhook.mockReset()
    mockTelegram.setMyCommands.mockReset()
    mockTelegram.getMe.mockReset()
  })

  afterEach(async () => {
    // Reset number of calls for mocked functions
    jest.clearAllMocks()
  })

  test('Non-Demo campaign should not be able to use demo credentials', async () => {
    const nonDemoCampaign = await createCampaign({ isDemo: false })

    const res = await request(app)
      .post(`/campaign/${nonDemoCampaign.id}/telegram/credentials`)
      .send({
        label: DefaultCredentialName.Telegram,
      })

    expect(res.status).toBe(400)
    expect(res.body).toEqual({
      message: `Campaign cannot use demo credentials. ${DefaultCredentialName.Telegram} is not allowed.`,
    })

    expect(mockSecretsManager.getSecretValue).not.toHaveBeenCalled()
  })

  test('Demo Campaign should not be able to use non-demo credentials', async () => {
    const demoCampaign = await createCampaign({ isDemo: true })

    const NON_DEMO_CREDENTIAL_LABEL = 'Some Credential'

    const res = await request(app)
      .post(`/campaign/${demoCampaign.id}/telegram/credentials`)
      .send({
        label: NON_DEMO_CREDENTIAL_LABEL,
      })

    expect(res.status).toBe(400)
    expect(res.body).toEqual({
      message: `Demo campaign must use demo credentials. ${NON_DEMO_CREDENTIAL_LABEL} is not allowed.`,
    })

    expect(mockSecretsManager.getSecretValue).not.toHaveBeenCalled()
  })

  test('Demo Campaign should be able to use demo credentials', async () => {
    const demoCampaign = await createCampaign({ isDemo: true })

    const DEFAULT_TELEGRAM_CREDENTIAL = '12345'
    mockSecretsManager.getSecretValue().promise.mockResolvedValue({
      SecretString: DEFAULT_TELEGRAM_CREDENTIAL,
    })

    const res = await request(app)
      .post(`/campaign/${demoCampaign.id}/telegram/credentials`)
      .send({
        label: DefaultCredentialName.Telegram,
      })

    expect(res.status).toBe(200)

    expect(mockSecretsManager.getSecretValue).toHaveBeenCalledWith({
      SecretId: formatDefaultCredentialName(DefaultCredentialName.Telegram),
    })
    expect(Telegram).toHaveBeenCalledWith(DEFAULT_TELEGRAM_CREDENTIAL)

    mockSecretsManager.getSecretValue().promise.mockReset()
  })
})

describe('POST /campaign/{campaignId}/telegram/new-credentials', () => {
  beforeAll(async () => {
    // Mock telegram to always accept credential
    mockTelegram.setWebhook.mockResolvedValue(true)
    mockTelegram.setMyCommands.mockResolvedValue(true)
  })

  afterAll(async () => {
    mockTelegram.setWebhook.mockReset()
    mockTelegram.setMyCommands.mockReset()
  })

  afterEach(async () => {
    // Reset number of calls for mocked functions
    jest.clearAllMocks()
  })

  test('Demo Campaign should not be able to create custom credential', async () => {
    const demoCampaign = await createCampaign({ isDemo: true })

    const FAKE_API_TOKEN = 'Some API Token'

    const res = await request(app)
      .post(`/campaign/${demoCampaign.id}/telegram/new-credentials`)
      .send({
        telegram_bot_token: FAKE_API_TOKEN,
      })

    expect(res.status).toBe(400)
    expect(res.body).toEqual({
      message: `Action disabled for demo campaign`,
    })

    expect(mockSecretsManager.createSecret).not.toHaveBeenCalled()
  })

  test('User should not be able to add custom credential using invalid Telegram API key', async () => {
    const nonDemoCampaign = await createCampaign({ isDemo: false })

    const INVALID_API_TOKEN = 'Some Invalid API Token'

    // Mock Telegram API to return 404 error (invalid token)
    const TELEGRAM_ERROR_STRING = '404: Not Found'
    mockTelegram.getMe.mockRejectedValue(new Error(TELEGRAM_ERROR_STRING))

    const res = await request(app)
      .post(`/campaign/${nonDemoCampaign.id}/telegram/new-credentials`)
      .send({
        telegram_bot_token: INVALID_API_TOKEN,
      })

    expect(res.status).toBe(400)
    expect(res.body).toEqual({
      message: `Error: Invalid token. ${TELEGRAM_ERROR_STRING}`,
    })

    expect(mockSecretsManager.createSecret).not.toHaveBeenCalled()
    mockTelegram.getMe.mockReset()
  })

  test('User should be able to add custom credential using valid Telegram API key', async () => {
    const nonDemoCampaign = await createCampaign({ isDemo: false })

    const VALID_API_TOKEN = '12345:Some Valid API Token'

    // Mock Telegram API to return a bot with user id 12345
    mockTelegram.getMe.mockResolvedValue({ id: 12345 })

    const res = await request(app)
      .post(`/campaign/${nonDemoCampaign.id}/telegram/new-credentials`)
      .send({
        telegram_bot_token: VALID_API_TOKEN,
      })

    expect(res.status).toBe(200)

    expect(mockSecretsManager.createSecret).toHaveBeenCalledWith(
      expect.objectContaining({
        Name: '12345',
        SecretString: VALID_API_TOKEN,
      })
    )

    // Ensure credential was added into DB
    const dbCredential = await Credential.findOne({
      where: {
        name: '12345',
      },
    })
    expect(dbCredential).not.toBe(null)
    mockTelegram.getMe.mockReset()
  })
})

describe('PUT /campaign/{campaignId}/telegram/template', () => {
  test('Template with only invalid HTML tags is not accepted', async () => {
    const testBody = await request(app)
      .put(`/campaign/${campaignId}/telegram/template`)
      .send({
        body: '<img></img>',
      })

    expect(testBody.status).toBe(400)
    expect(testBody.body).toEqual({
      message:
        'Message template is invalid as it only contains invalid HTML tags!',
    })
  })

  test('Existing populated messages are removed when template has new variables', async () => {
    await TelegramMessage.create({
      campaignId,
      recipient: 'user@agency.gov.sg',
      params: { recipient: 'user@agency.gov.sg' },
    })
    const res = await request(app)
      .put(`/campaign/${campaignId}/telegram/template`)
      .send({
        body: 'test {{name}}',
      })

    expect(res.status).toBe(200)
    expect(res.body).toEqual(
      expect.objectContaining({
        message:
          'Please re-upload your recipient list as template has changed.',
        template: expect.objectContaining({
          params: ['name'],
        }),
      })
    )

    const telegramMessages = await TelegramMessage.count({
      where: { campaignId },
    })
    expect(telegramMessages).toEqual(0)
  })

  test('Successfully update template', async () => {
    const res = await request(app)
      .put(`/campaign/${campaignId}/telegram/template`)
      .send({
        body: 'test {{name}}',
      })

    expect(res.status).toBe(200)
    expect(res.body).toEqual(
      expect.objectContaining({
        message: `Template for campaign ${campaignId} updated`,
        template: { body: 'test {{name}}', params: ['name'] },
      })
    )
  })
})<|MERGE_RESOLUTION|>--- conflicted
+++ resolved
@@ -43,13 +43,8 @@
   await Credential.destroy({ where: {} })
   await User.destroy({ where: {} })
   await sequelize.close()
-<<<<<<< HEAD
   await UploadService.destroyUploadQueue()
-  RedisService.otpClient.quit()
-  RedisService.sessionClient.quit()
-=======
   await RedisService.shutdown()
->>>>>>> 9b13ab6c
 })
 
 describe('POST /campaign/{campaignId}/telegram/credentials', () => {
