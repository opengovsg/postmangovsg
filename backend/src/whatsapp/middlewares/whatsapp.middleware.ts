--- conflicted
+++ resolved
@@ -8,11 +8,8 @@
   getCampaignDetails: Handler
   getPhoneNumbers: Handler
   getTemplates: Handler
-<<<<<<< HEAD
   isWhatsappCampaignOwnedByUser: Handler
   setCampaignCredentials: Handler
-=======
->>>>>>> 14cabb02
   sendMessage: Handler
 }
 
