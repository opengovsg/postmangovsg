import {
  BelongsTo,
  Column,
  DataType,
  ForeignKey,
  HasMany,
  Model,
  Table,
} from 'sequelize-typescript'

import { Credential } from '@core/models/credential'
import { Campaign } from '@core/models'

// whatsapp templates work a little differently from normal templates
// whatsapp templates do not belong to any specific campaigns
// but are pulled and mirrored from pre-approved templates over at whatsapp

// instead, whatsapp templates belong to a specific set of credentials (i.e.e WABA id)
@Table({ tableName: 'whatsapp_templates', underscored: true, timestamps: true })
export class WhatsappTemplate extends Model<WhatsappTemplate> {
<<<<<<< HEAD
  // @HasMany(() => Campaign, { as: 'campaign' })
=======
  @HasMany(() => Campaign, { as: 'campaign_whatsapp_templates' })
>>>>>>> 32d5b92b
  @Column({
    type: DataType.BIGINT,
    autoIncrement: true,
    primaryKey: true,
  })
  id!: number

  @ForeignKey(() => Credential)
  @Column(DataType.STRING)
  credName!: string | null

  @BelongsTo(() => Credential)
  credential?: Credential

  // this is the name of the template, should be the same as the one of whatsapp business manager
  @Column({
    type: DataType.STRING,
    primaryKey: true,
  })
  whatsappTemplateLabel!: string

  @Column({
    type: DataType.TEXT,
    allowNull: true,
  })
  body?: string

  @Column({
    type: DataType.TEXT,
    allowNull: true,
  })
  subject?: string

  @Column({
    type: DataType.ARRAY(DataType.STRING),
    allowNull: true,
  })
  params?: Array<string>
}<|MERGE_RESOLUTION|>--- conflicted
+++ resolved
@@ -18,11 +18,7 @@
 // instead, whatsapp templates belong to a specific set of credentials (i.e.e WABA id)
 @Table({ tableName: 'whatsapp_templates', underscored: true, timestamps: true })
 export class WhatsappTemplate extends Model<WhatsappTemplate> {
-<<<<<<< HEAD
-  // @HasMany(() => Campaign, { as: 'campaign' })
-=======
   @HasMany(() => Campaign, { as: 'campaign_whatsapp_templates' })
->>>>>>> 32d5b92b
   @Column({
     type: DataType.BIGINT,
     autoIncrement: true,
