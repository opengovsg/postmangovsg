import { PhoneNumberService } from '@core/services'
import config from '@core/config'
import { InvalidRecipientError } from '@core/errors'
import WhatsappClient from '@shared/clients/whatsapp-client.class'
import { loggerWithLabel } from '@core/logger'
import { Campaign } from '@core/models'
import { ChannelType } from '@core/constants'

const logger = loggerWithLabel(module)

const whatsappClient: WhatsappClient = new WhatsappClient({
  baseUrl: config.get('whatsapp.endpointUrl'),
  bearerToken: config.get('whatsapp.bearerToken'),
  version: config.get('whatsapp.endpointVersion'),
})

const findCampaign = (
  campaignId: number,
  userId: number
): Promise<Campaign> => {
  return Campaign.findOne({
    where: {
      id: campaignId,
      userId,
      type: ChannelType.Whatsapp,
    },
  }) as Promise<Campaign>
}

const sendMessage = (from: string, recipient: string, content: any) => {
  try {
    // strip out the plus sign afterwards
    recipient = PhoneNumberService.normalisePhoneNumber(
      recipient,
      config.get('defaultCountry')
    ).substring(1)
  } catch (err) {
    throw new InvalidRecipientError('Invalid phone number')
  }

  return whatsappClient.sendMessage(from, recipient, content)
}

<<<<<<< HEAD
const setCampaignCredentials = (
  campaignId: number,
  credentialName: string
): Promise<[number]> => {
  return Campaign.update(
    { credName: credentialName },
    {
      where: {
        id: campaignId,
      },
      returning: false,
    }
  )
=======
const getPhoneNumbers = (wabaId: string) => {
  logger.info({ message: wabaId })
  return whatsappClient.getPhoneNumbers(wabaId)
>>>>>>> 14cabb02
}

const getTemplates = (wabaId: string) => {
  logger.info({ message: wabaId })
  return whatsappClient.getTemplates(wabaId)
}
export const WhatsappService = {
  findCampaign,
  whatsappClient,
  sendMessage,
<<<<<<< HEAD
  setCampaignCredentials,
=======
  getPhoneNumbers,
>>>>>>> 14cabb02
  getTemplates,
}<|MERGE_RESOLUTION|>--- conflicted
+++ resolved
@@ -41,7 +41,11 @@
   return whatsappClient.sendMessage(from, recipient, content)
 }
 
-<<<<<<< HEAD
+const getPhoneNumbers = (wabaId: string) => {
+  logger.info({ message: wabaId })
+  return whatsappClient.getPhoneNumbers(wabaId)
+}
+
 const setCampaignCredentials = (
   campaignId: number,
   credentialName: string
@@ -55,11 +59,6 @@
       returning: false,
     }
   )
-=======
-const getPhoneNumbers = (wabaId: string) => {
-  logger.info({ message: wabaId })
-  return whatsappClient.getPhoneNumbers(wabaId)
->>>>>>> 14cabb02
 }
 
 const getTemplates = (wabaId: string) => {
@@ -70,10 +69,7 @@
   findCampaign,
   whatsappClient,
   sendMessage,
-<<<<<<< HEAD
+  getPhoneNumbers,
   setCampaignCredentials,
-=======
-  getPhoneNumbers,
->>>>>>> 14cabb02
   getTemplates,
 }