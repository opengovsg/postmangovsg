--- conflicted
+++ resolved
@@ -1,11 +1,7 @@
 {
   "include": [
-<<<<<<< HEAD
-    "src"
-=======
     "./src/**/*",
-    "./tests/**/*",
->>>>>>> 8cdd8d61
+    "./tests/**/*"
   ],
   "exclude": [
     "node_modules"
@@ -18,7 +14,6 @@
   ],
   "compileOnSave": true,
   "compilerOptions": {
-<<<<<<< HEAD
     "target": "es6",
     "module": "commonjs",
     "allowJs": true,
@@ -45,77 +40,11 @@
       "@sms/*": ["sms/*"],
       "@email/*": ["email/*"],
       "@telegram/*": ["telegram/*"],
-      "@shared/*": ["../../shared/src/*"]
+      "@shared/*": ["../../shared/src/*"],
+      "@test-utils/*": ["src/test-utils/*"]
     },
     "esModuleInterop": true,
     "experimentalDecorators": true,
     "emitDecoratorMetadata": true
   }
-=======
-    /* Basic Options */
-    "target": "es6",                          /* Specify ECMAScript target version: 'ES3' (default), 'ES5', 'ES2015', 'ES2016', 'ES2017', 'ES2018', 'ES2019' or 'ESNEXT'. */
-    "module": "commonjs",                     /* Specify module code generation: 'none', 'commonjs', 'amd', 'system', 'umd', 'es2015', or 'ESNext'. */
-    // "lib": [],                             /* Specify library files to be included in the compilation. */
-    "allowJs": true,                          /* Allow javascript files to be compiled. */
-    // "checkJs": true,                       /* Report errors in .js files. */
-    // "jsx": "preserve",                     /* Specify JSX code generation: 'preserve', 'react-native', or 'react'. */
-    // "declaration": true,                   /* Generates corresponding '.d.ts' file. */
-    // "declarationMap": true,                /* Generates a sourcemap for each corresponding '.d.ts' file. */
-    "sourceMap": true,                        /* Generates corresponding '.map' file. */
-    // "outFile": "./",                       /* Concatenate and emit output to single file. */
-    "outDir": "./build",                      /* Redirect output structure to the directory. */
-    "rootDir": "./",                          /* Specify the root directory of input files. Use to control the output directory structure with --outDir. */
-    // "composite": true,                     /* Enable project compilation */
-    // "incremental": true,                   /* Enable incremental compilation */
-    // "tsBuildInfoFile": "./",               /* Specify file to store incremental compilation information */
-    // "removeComments": true,                /* Do not emit comments to output. */
-    // "noEmit": true,                        /* Do not emit outputs. */
-    // "importHelpers": true,                 /* Import emit helpers from 'tslib'. */
-    "downlevelIteration": true,               /* Provide full support for iterables in 'for-of', spread, and destructuring when targeting 'ES5' or 'ES3'. */
-    // "isolatedModules": true,               /* Transpile each file as a separate module (similar to 'ts.transpileModule'). */
-
-    /* Strict Type-Checking Options */
-    "strict": true,                           /* Enable all strict type-checking options. */
-    "noImplicitAny": true,                 /* Raise error on expressions and declarations with an implied 'any' type. */
-    "strictNullChecks": true,              /* Enable strict null checks. */
-    "strictFunctionTypes": true,           /* Enable strict checking of function types. */
-    "strictBindCallApply": true,           /* Enable strict 'bind', 'call', and 'apply' methods on functions. */
-    "strictPropertyInitialization": true,  /* Enable strict checking of property initialization in classes. */
-    "noImplicitThis": true,                /* Raise error on 'this' expressions with an implied 'any' type. */
-    "alwaysStrict": true,                  /* Parse in strict mode and emit "use strict" for each source file. */
-
-    /* Additional Checks */
-    "noUnusedLocals": true,                /* Report errors on unused locals. */
-    "noUnusedParameters": true,            /* Report errors on unused parameters. */
-    "noImplicitReturns": true,             /* Report error when not all code paths in function return a value. */
-    "noFallthroughCasesInSwitch": true,    /* Report errors for fallthrough cases in switch statement. */
-
-    /* Module Resolution Options */
-    "moduleResolution": "node",            /* Specify module resolution strategy: 'node' (Node.js) or 'classic' (TypeScript pre-1.6). */
-    "baseUrl": "./",                       /* Base directory to resolve non-absolute module names. */
-    "paths": {
-      "@core/*": ["src/core/*"],
-      "@sms/*": ["src/sms/*"],
-      "@email/*": ["src/email/*"],
-      "@telegram/*": ["src/telegram/*"],
-      "@test-utils/*": ["src/test-utils/*"],
-    },                           /* A series of entries which re-map imports to lookup locations relative to the 'baseUrl'. */
-    // "rootDirs": [],                        /* List of root folders whose combined content represents the structure of the project at runtime. */
-    // "typeRoots": [],                       /* List of folders to include type definitions from. */
-    // "types": [],                           /* Type declaration files to be included in compilation. */
-    // "allowSyntheticDefaultImports": true,  /* Allow default imports from modules with no default export. This does not affect code emit, just typechecking. */
-    "esModuleInterop": true,                  /* Enables emit interoperability between CommonJS and ES Modules via creation of namespace objects for all imports. Implies 'allowSyntheticDefaultImports'. */
-    // "preserveSymlinks": true,              /* Do not resolve the real path of symlinks. */
-
-    /* Source Map Options */
-    // "sourceRoot": "",                      /* Specify the location where debugger should locate TypeScript files instead of source locations. */
-    // "mapRoot": "",                         /* Specify the location where debugger should locate map files instead of generated locations. */
-    // "inlineSourceMap": true,               /* Emit a single file with source maps instead of having a separate file. */
-    // "inlineSources": true,                 /* Emit the source alongside the sourcemaps within a single file; requires '--inlineSourceMap' or '--sourceMap' to be set. */
-
-    /* Experimental Options */
-    "experimentalDecorators": true,        /* Enables experimental support for ES7 decorators. */
-    "emitDecoratorMetadata": true,         /* Enables experimental support for emitting type metadata for decorators. */
-  },
->>>>>>> 8cdd8d61
 }