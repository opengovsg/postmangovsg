const { defineConfig } = require("cypress");
const path = require("path");
const gmail = require("gmail-tester");
const fs = require("fs");

require("dotenv").config();

module.exports = defineConfig({
  e2e: {
    baseUrl: process.env.CYPRESS_BASE_URL || "https://staging.postman.gov.sg/",
    video: false,
    defaultCommandTimeout: 20000,
    retries: 2,
    trashAssetsBeforeRuns: true,
    env: {
      MSG_TO_VERIFY: "Dear postman",
      MSG_CONTENT: "Dear {{}{{}name{}}{}}",
      REDIRECTION_MSG:
        "Dear {{}{{}recipient{}}{}}, please access via {{}{{}protectedlink{}}{}}",
      OTP_SUBJECT: "One-Time Password (OTP) for Postman.gov.sg",
      DUMMY_ENC: "hello",
      WAIT_TIME: 10000,
      REPORT_WAIT_TIME: 70000,
      MAIL_SENDER: "donotreply@mail.postman.gov.sg",
      EMAIL: process.env.CYPRESS_EMAIL,
      SMS_NUMBER: process.env.CYPRESS_SMS_NUMBER,
      TWILIO_ACC_SID: process.env.CYPRESS_TWILIO_ACC_SID,
      TWILIO_AUTH_TOKEN: process.env.CYPRESS_TWILIO_AUTH_TOKEN,
      API_BASE_URL:
        process.env.CYPRESS_API_BASE_URL ||
<<<<<<< HEAD
        "https://api-staging.postman.gov.sg/",
=======
        'https://api-staging.postman.gov.sg/',
>>>>>>> aa7cf4f5
      API_KEY: process.env.CYPRESS_API_KEY,
    },
    setupNodeEvents(on, config) {
      on("task", {
        "gmail:check": async (args) => {
          const { from, to, subject } = args;
          const email = await gmail.check_inbox(
            path.resolve(__dirname, "credentials.json"), // credentials.json is inside plugins/ directory.
            path.resolve(__dirname, "gmail_token.json"), // gmail_token.json is inside plugins/ directory.
            {
              subject: subject,
              from: from,
              to: to,
              wait_time_sec: 10, // Poll interval (in seconds)
              max_wait_time_sec: 30,
              include_body: true,
            } // Maximum poll interval (in seconds). If reached, return null, indicating the completion of the task().
          );
          return email;
        },
        findDownloaded: (path) => {
          return fs.readdirSync(path);
        },
        readFileMaybe: (filename) => {
          return fs.existsSync(filename);
        },
      });
      return config;
    },
  },
});<|MERGE_RESOLUTION|>--- conflicted
+++ resolved
@@ -28,11 +28,7 @@
       TWILIO_AUTH_TOKEN: process.env.CYPRESS_TWILIO_AUTH_TOKEN,
       API_BASE_URL:
         process.env.CYPRESS_API_BASE_URL ||
-<<<<<<< HEAD
-        "https://api-staging.postman.gov.sg/",
-=======
         'https://api-staging.postman.gov.sg/',
->>>>>>> aa7cf4f5
       API_KEY: process.env.CYPRESS_API_KEY,
     },
     setupNodeEvents(on, config) {
