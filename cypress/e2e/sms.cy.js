<<<<<<< HEAD
describe("SMS Test", () => {
  it("initiate sms campaign", () => {
=======
describe('SMS Test', () => {
  it('initiate email campaign', () => {
>>>>>>> aa7cf4f5
    // have these vars here so it won't affect retry results
    // (e.g. messages received from previous try being counted in the latest one
    // as they share the same content)
    const MODE = 'sms';
    const CSV_FILENAME = 'testfile_sms.csv';
    const NUM_RECIPIENTS = '1';
    const TWILIO_CRED_SAVED = 'default-postman';

    const CUR_DATE = new Date();
    const DATETIME =
      CUR_DATE.getDate() +
      '/' +
      (CUR_DATE.getMonth() + 1) +
      '/' +
      CUR_DATE.getFullYear() +
      '@' +
      CUR_DATE.getHours() +
      ':' +
      CUR_DATE.getMinutes() +
      ':' +
      CUR_DATE.getSeconds();
    const CAMPAIGN_NAME = MODE.concat('_').concat(DATETIME);
    const RANDOM_STRING = '_'.concat(
      Math.floor(Math.random() * 1000000 + 1).toString(),
    );
    const MSG_CONTENT = Cypress.env('MSG_CONTENT').concat(RANDOM_STRING);
    const MSG_TO_VERIFY = Cypress.env('MSG_TO_VERIFY').concat(RANDOM_STRING);

    const OTP_SUBJECT = Cypress.env('OTP_SUBJECT');
    const EMAIL = Cypress.env('EMAIL');
    const MAIL_SENDER = Cypress.env('MAIL_SENDER');
    const SMS_NUMBER = Cypress.env('SMS_NUMBER');
    const TWILIO_ACC_SID = Cypress.env('TWILIO_ACC_SID');
    const TWILIO_AUTH_TOKEN = Cypress.env('TWILIO_AUTH_TOKEN');
    const WAIT_TIME = Cypress.env('WAIT_TIME');
    const REPORT_WAIT_TIME = Cypress.env('REPORT_WAIT_TIME');

    const MSG_TO_SEARCH = 15;
    const MSG_TO_EXPECT = 2; //both test and actual sms

    //write csv test file
    const CSV_CONTENT = 'recipient,name\n' + SMS_NUMBER + ',postman';
    cy.writeFile('cypress/fixtures/'.concat(CSV_FILENAME), CSV_CONTENT);

    //log in via OTP
    cy.visit('/login');
    cy.get('input[type=email]').type(EMAIL);
    cy.get('button[type=submit]').click();
    cy.wait(WAIT_TIME);

    cy.task('gmail:check', {
      from: MAIL_SENDER,
      to: EMAIL,
      subject: OTP_SUBJECT,
    }).then((email) => {
      assert.isNotNull(email, 'Email was not found');
      const EMAIL_CONTENT = email[0].body.html;
      const re = /\<b\>([^)]+)\<\/b\>/;
      const OTP = EMAIL_CONTENT.match(re)[1];
      cy.get('input[type=tel]').type(OTP);
      cy.get('button[type=submit]').click();
    });

    //initiate campaign
    cy.contains(':button', 'Create').click();
    cy.get('input[id="nameCampaign"]').type(CAMPAIGN_NAME);
    cy.contains(':button', 'SMS').click();
    cy.contains(':button', 'Create').click();

    //step 1 : enter message template
    cy.get('#message').type(MSG_CONTENT);
    cy.contains(':button', 'Next').click();

    //step 2 : upload csv file
    cy.get('input[type="file"]').attachFile(CSV_FILENAME);
    cy.contains('Message preview');
    cy.contains(CSV_FILENAME);
    cy.contains(NUM_RECIPIENTS.concat(' recipients'));
    cy.contains(':button', 'Next').click();

    //step 3 : send test SMS
    cy.get('div[class*="Dropdown_select"]').click();
    cy.contains(TWILIO_CRED_SAVED).click();
    cy.get('input[type="tel"]').type(SMS_NUMBER);
    cy.get('button[type="submit"]').click();
    cy.contains('validated');
    cy.contains(':button', 'Next').click();

    //step 4 : send campaign
    cy.contains(':button', 'Send').click();
    cy.contains(':button', 'Confirm').click();

    // step 5 : dismiss feedback modal
    cy.get('button[title="Close modal"]').click();

    //check feedback for success
    cy.contains('Sending completed');
    cy.contains('Sent to recipient').siblings().contains(NUM_RECIPIENTS);
    cy.wait(WAIT_TIME);

    //verify that SMS is being received
    cy.request({
      method: 'GET',
      url: `https://api.twilio.com/2010-04-01/Accounts/${TWILIO_ACC_SID}/Messages.json?to=${SMS_NUMBER}`,
      auth: {
        username: TWILIO_ACC_SID,
        password: TWILIO_AUTH_TOKEN,
        AuthMethod: 'BasicAuth',
      },
    })
      .its('body')
      .then((res) => {
        let messageCount = 0;
        for (let i = 0; i < MSG_TO_SEARCH; i++) {
          if (
            res.messages[i].direction === 'inbound' &&
            res.messages[i].body === MSG_TO_VERIFY
          ) {
            messageCount += 1;
          }
        }
        assert.equal(
          messageCount,
          MSG_TO_EXPECT,
          'test and/or actual sms not received',
        );
      });

    //wait for report to be generated and download it
    cy.wait(REPORT_WAIT_TIME);
    cy.contains(':button', 'Report').click();

    //check report, status should be SUCCESS
    cy.wait(WAIT_TIME);
    const downloadPath = Cypress.config('downloadsFolder');
    cy.task('findDownloaded', downloadPath).then((file_names) => {
      file_names.forEach((name) => {
        if (name.startsWith(MODE)) {
          cy.readFile(downloadPath + '/' + name).should('contain', 'SUCCESS');
        }
      });
    });
  });
});<|MERGE_RESOLUTION|>--- conflicted
+++ resolved
@@ -1,10 +1,5 @@
-<<<<<<< HEAD
 describe("SMS Test", () => {
   it("initiate sms campaign", () => {
-=======
-describe('SMS Test', () => {
-  it('initiate email campaign', () => {
->>>>>>> aa7cf4f5
     // have these vars here so it won't affect retry results
     // (e.g. messages received from previous try being counted in the latest one
     // as they share the same content)
