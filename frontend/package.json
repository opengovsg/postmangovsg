{
  "name": "frontend",
  "version": "1.4.1",
  "private": true,
  "scripts": {
    "start": "react-scripts start",
    "dev": "npm start",
    "build": "INLINE_RUNTIME_CHUNK=false react-scripts build",
    "eject": "react-scripts eject",
    "lint-no-fix": "tsc --noEmit && eslint --ext .js,.jsx,.ts,.tsx --cache . && prettier --check '**/*.{md,scss}'",
    "lint": "tsc --noEmit && eslint --ext .js,.jsx,.ts,.tsx --cache --fix . && prettier --write '**/*.{md,scss}' --loglevel warn",
    "precommit": "lint-staged"
  },
  "dependencies": {
    "@types/react-lottie": "^1.2.5",
    "@types/validator": "^13.0.0",
    "axios": "^0.19.2",
    "boxicons": "^2.0.5",
    "classnames": "^2.2.6",
    "escape-html": "^1.0.3",
    "lodash": "^4.17.15",
    "moment": "^2.24.0",
    "react": "^16.13.1",
    "react-dom": "^16.13.1",
<<<<<<< HEAD
    "react-ga": "^2.7.0",
=======
    "react-lottie": "^1.2.3",
>>>>>>> a4238952
    "react-moment": "^0.9.7",
    "react-paginate": "^6.3.2",
    "react-router-dom": "^5.1.2",
    "react-scripts": "3.4.1",
    "react-textarea-autosize": "^7.1.2",
    "sass-burger": "^1.3.1",
    "typescript": "^3.7.5",
    "validator": "^13.0.0"
  },
  "devDependencies": {
    "@types/classnames": "^2.2.10",
    "@types/escape-html": "0.0.20",
    "@types/lodash": "^4.14.150",
    "@types/node": "^12.12.34",
    "@types/react": "^16.9.29",
    "@types/react-dom": "^16.9.5",
    "@types/react-paginate": "^6.2.1",
    "@types/react-router-dom": "^5.1.3",
    "@types/react-textarea-autosize": "^4.3.5",
    "@typescript-eslint/eslint-plugin": "^2.26.0",
    "@typescript-eslint/parser": "^2.26.0",
    "eslint": "^6.8.0",
    "eslint-config-prettier": "^6.11.0",
    "eslint-plugin-prettier": "^3.1.3",
    "eslint-plugin-react": "^7.19.0",
    "lint-staged": "^10.2.6",
    "node-sass": "^4.13.1",
    "prettier": "^2.0.5"
  },
  "eslintConfig": {
    "extends": "react-app"
  },
  "browserslist": {
    "production": [
      ">0.2%",
      "not dead",
      "not op_mini all"
    ],
    "development": [
      "last 1 chrome version",
      "last 1 firefox version",
      "last 1 safari version"
    ]
  },
  "lint-staged": {
    "*.{js,jsx,ts,tsx}": "eslint --cache --fix",
    "*.{md,scss}": "prettier --write"
  }
}<|MERGE_RESOLUTION|>--- conflicted
+++ resolved
@@ -22,11 +22,8 @@
     "moment": "^2.24.0",
     "react": "^16.13.1",
     "react-dom": "^16.13.1",
-<<<<<<< HEAD
-    "react-ga": "^2.7.0",
-=======
+     "react-ga": "^2.7.0",
     "react-lottie": "^1.2.3",
->>>>>>> a4238952
     "react-moment": "^0.9.7",
     "react-paginate": "^6.3.2",
     "react-router-dom": "^5.1.2",
