--- conflicted
+++ resolved
@@ -29,11 +29,8 @@
   isCsvProcessing: boolean
   statusUpdatedAt: Date
   protect: boolean
-<<<<<<< HEAD
   redacted: boolean
-=======
   demoMessageLimit: number | null
->>>>>>> a1ca21cb
 
   constructor(input: any) {
     this.id = input['id']
@@ -47,11 +44,8 @@
     this.sentAt = input['sentAt']
     this.statusUpdatedAt = input['statusUpdatedAt']
     this.protect = input['protect']
-<<<<<<< HEAD
     this.redacted = input['redacted']
-=======
     this.demoMessageLimit = input['demo_message_limit']
->>>>>>> a1ca21cb
   }
 
   getStatus(jobs: Array<{ status: string }>): Status {
