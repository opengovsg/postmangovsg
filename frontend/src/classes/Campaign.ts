import moment from 'moment'

export enum ChannelType {
  SMS = 'SMS',
  Email = 'EMAIL',
  Telegram = 'TELEGRAM',
}

export enum Status {
  Draft = 'Draft',
  Sending = 'Sending',
  Sent = 'Sent',
  Halted = 'Halted',
}

export enum RecipientListType {
  Csv = 'Csv',
  Vault = 'Vault',
}

export const channelIcons = {
  [ChannelType.SMS]: 'bx-message-detail',
  [ChannelType.Email]: 'bx-envelope-open',
  [ChannelType.Telegram]: 'bxl-telegram',
}

export class Campaign {
  id: number
  name: string
  type: ChannelType
  createdAt: string
  sentAt?: string
  status: Status
  isCsvProcessing: boolean
<<<<<<< HEAD
  statusUpdatedAt: Date
  recipientListType: RecipientListType
=======
  statusUpdatedAt?: string
>>>>>>> 20c62a01
  protect: boolean
  redacted: boolean
  demoMessageLimit: number | null

  constructor(input: any) {
    this.id = input['id']
    this.name = input['name']
    this.type = input['type']
    this.createdAt = input['created_at']
    this.status = input['halted']
      ? Status.Halted
      : this.getStatus(input['job_queue'])
    this.isCsvProcessing = input['is_csv_processing']
    this.sentAt = input['sentAt']
    this.statusUpdatedAt = input['statusUpdatedAt']
    this.protect = input['protect']
    this.redacted = input['redacted']
    this.recipientListType = input['is_vault_link']
      ? RecipientListType.Vault
      : RecipientListType.Csv
    this.demoMessageLimit = input['demo_message_limit']
  }

  getStatus(jobs: Array<{ status: string }>): Status {
    if (jobs) {
      const jobSet = new Set(jobs.map((x) => x.status))
      if (
        ['READY', 'ENQUEUED', 'SENDING', 'SENT', 'STOPPED'].some((s) =>
          jobSet.has(s)
        )
      ) {
        return Status.Sending
      } else if (jobSet.has('LOGGED')) {
        return Status.Sent
      }
    }
    return Status.Draft
  }
}

export class CampaignStats {
  error: number
  unsent: number
  sent: number
  invalid: number
  status: Status
  statusUpdatedAt: string // Timestamp when job's status was changed to this status
  updatedAt: string // Timestamp when statistic was updated
  halted?: boolean
  waitTime?: number
  redacted?: boolean

  constructor(input: any) {
    this.error = +input['error']
    this.unsent = +input['unsent']
    this.sent = +input['sent']
    this.invalid = input['invalid']
    this.status = input['status']
    this.statusUpdatedAt = input['status_updated_at']
    this.updatedAt = input['updated_at']
    this.halted = input['halted']
    this.waitTime = input['wait_time']
  }
}

export abstract class CampaignRecipient {
  recipient: string
  status: string
  errorCode: string
  updatedAt: string

  constructor(input: any) {
    this.recipient = input['recipient']
    this.status = input['status']
    this.errorCode = this.formatErrorCode(input['error_code'])
    this.updatedAt = moment(input['updated_at']).format('LLL').replace(',', '')
  }

  protected abstract formatErrorCode(errorCode: string): string
}<|MERGE_RESOLUTION|>--- conflicted
+++ resolved
@@ -32,12 +32,8 @@
   sentAt?: string
   status: Status
   isCsvProcessing: boolean
-<<<<<<< HEAD
-  statusUpdatedAt: Date
+  statusUpdatedAt?: string
   recipientListType: RecipientListType
-=======
-  statusUpdatedAt?: string
->>>>>>> 20c62a01
   protect: boolean
   redacted: boolean
   demoMessageLimit: number | null
