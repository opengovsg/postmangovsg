--- conflicted
+++ resolved
@@ -14,8 +14,5 @@
 export { default as CloseButton } from './close-button'
 export { default as ProgressDetails } from './progress-details'
 export { default as ProgressBar } from './progress-bar'
-<<<<<<< HEAD
-export { default as SampleCsv } from './sample-csv'
-=======
 export { default as SendRate } from './send-rate'
->>>>>>> ed187c38
+export { default as SampleCsv } from './sample-csv'