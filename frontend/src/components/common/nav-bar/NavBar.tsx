--- conflicted
+++ resolved
@@ -53,19 +53,6 @@
         </a>
       </div>
       <div className={cx(styles.navbarLinks, { [styles.isActive]: menuOpen })}>
-<<<<<<< HEAD
-        <NavLink className={styles.link} activeClassName={styles.active} exact to="/campaigns">Campaigns</NavLink>
-        <a className={cx(styles.link, { [styles.active]: isCreatePath() })} onClick={handleCreateCampaign}>Create</a>
-        <OutboundLink
-          className={styles.link}
-          eventLabel={GUIDE_URL}
-          to={GUIDE_URL}
-          target="_blank"
-        >
-          Guide
-        </OutboundLink>
-        <NavLink className={styles.link} activeClassName={styles.active} to="/account">Account</NavLink>
-=======
         <NavLink
           className={styles.link}
           activeClassName={styles.active}
@@ -80,14 +67,14 @@
         >
           Create
         </a>
-        <a
+        <OutboundLink
           className={styles.link}
-          href={GUIDE_URL}
+          eventLabel={GUIDE_URL}
+          to={GUIDE_URL}
           target="_blank"
-          rel="noopener noreferrer"
         >
           Guide
-        </a>
+        </OutboundLink>
         <NavLink
           className={styles.link}
           activeClassName={styles.active}
@@ -95,7 +82,6 @@
         >
           Settings
         </NavLink>
->>>>>>> a4238952
 
         <div className={styles.separator}></div>
 
