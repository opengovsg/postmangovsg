@import 'styles/_variables';
@import 'styles/_mixins';

.pagination {
  @include flex-horizontal;
  justify-content: center;
  margin-top: 3.5rem;
}

.icon {
  @include icon;
  color: $dark-blue;
  vertical-align: middle;
}

.navIconDisabled span {
  color: $light-grey;
}

<<<<<<< HEAD
.break {
  a {
    color: $dark-blue;
  }
}

.pageNumber {
  height: 1.875rem;
  width: 1.875rem;
  margin-right: 0.5rem;
  margin-left: 0.5rem;
=======
.break a {
  color: $dark-blue;
}

.pageNumber {
  width: 2rem;
  height: 2rem;
  margin-right: 1rem;
  margin-left: 1rem;
>>>>>>> cc1e6e29
  @include flex-horizontal;
  justify-content: center;

  a {
<<<<<<< HEAD
    padding: 10px;
=======
>>>>>>> cc1e6e29
    color: $dark-blue;
    font-size: 0.8rem;
    line-height: 1rem;
  }
}

.active {
  background-color: $indigo-blue;
  border-radius: 1rem;

<<<<<<< HEAD
  a, a:hover {
=======
  a,
  a:hover {
>>>>>>> cc1e6e29
    color: $light-blue;
  }
}<|MERGE_RESOLUTION|>--- conflicted
+++ resolved
@@ -17,19 +17,6 @@
   color: $light-grey;
 }
 
-<<<<<<< HEAD
-.break {
-  a {
-    color: $dark-blue;
-  }
-}
-
-.pageNumber {
-  height: 1.875rem;
-  width: 1.875rem;
-  margin-right: 0.5rem;
-  margin-left: 0.5rem;
-=======
 .break a {
   color: $dark-blue;
 }
@@ -39,15 +26,10 @@
   height: 2rem;
   margin-right: 1rem;
   margin-left: 1rem;
->>>>>>> cc1e6e29
   @include flex-horizontal;
   justify-content: center;
 
   a {
-<<<<<<< HEAD
-    padding: 10px;
-=======
->>>>>>> cc1e6e29
     color: $dark-blue;
     font-size: 0.8rem;
     line-height: 1rem;
@@ -58,12 +40,8 @@
   background-color: $indigo-blue;
   border-radius: 1rem;
 
-<<<<<<< HEAD
-  a, a:hover {
-=======
   a,
   a:hover {
->>>>>>> cc1e6e29
     color: $light-blue;
   }
 }