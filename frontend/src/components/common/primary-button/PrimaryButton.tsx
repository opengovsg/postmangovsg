import React from 'react'
import cx from 'classnames'
<<<<<<< HEAD
=======

>>>>>>> 5f5424ce
import styles from './PrimaryButton.module.scss'

const PrimaryButton = (props: any) => {
  const { className, children, ...otherProps } = props
  return (
    <button className={cx(styles.button, className)} {...otherProps}>
      {children}
    </button>
  )
}

export default PrimaryButton<|MERGE_RESOLUTION|>--- conflicted
+++ resolved
@@ -1,9 +1,6 @@
 import React from 'react'
 import cx from 'classnames'
-<<<<<<< HEAD
-=======
 
->>>>>>> 5f5424ce
 import styles from './PrimaryButton.module.scss'
 
 const PrimaryButton = (props: any) => {
