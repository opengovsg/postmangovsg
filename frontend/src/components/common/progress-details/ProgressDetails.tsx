--- conflicted
+++ resolved
@@ -2,19 +2,14 @@
 import Moment from 'react-moment'
 import cx from 'classnames'
 
-<<<<<<< HEAD
-import { ChannelType, CampaignStats, Status } from 'classes/Campaign'
+import { CampaignContext } from 'contexts/campaign.context'
+import { CampaignStats, Status } from 'classes/Campaign'
 import {
   ProgressBar,
   PrimaryButton,
   ExportRecipients,
   InfoBlock,
 } from 'components/common'
-=======
-import { CampaignContext } from 'contexts/campaign.context'
-import { CampaignStats, Status } from 'classes/Campaign'
-import { ProgressBar, PrimaryButton, ExportRecipients } from 'components/common'
->>>>>>> 64bb6c7d
 import styles from './ProgressDetails.module.scss'
 import { OutboundLink } from 'react-ga'
 import { LINKS } from 'config'
@@ -146,14 +141,13 @@
         isComplete={isComplete}
       />
 
-<<<<<<< HEAD
       {!redacted ? (
         <ExportRecipients
+          campaignId={id}
+          campaignName={name}
+          campaignType={type}
+          sentAt={sentAt}
           iconPosition="right"
-          campaignId={campaignId}
-          campaignName={campaignName}
-          campaignType={campaignType}
-          sentAt={sentAt}
           status={status}
           statusUpdatedAt={statusUpdatedAt}
           isButton
@@ -165,18 +159,6 @@
           </Trans>
         </InfoBlock>
       )}
-=======
-      <ExportRecipients
-        campaignId={id}
-        campaignName={name}
-        campaignType={type}
-        sentAt={sentAt}
-        iconPosition="right"
-        status={status}
-        statusUpdatedAt={statusUpdatedAt}
-        isButton
-      />
->>>>>>> 64bb6c7d
 
       <table className={styles.stats}>
         <thead>
