--- conflicted
+++ resolved
@@ -54,7 +54,7 @@
       font-size: 1rem;
     }
 
-<<<<<<< HEAD
+    // Override table css from app.scss
     table {
       width: 100%;
       border-collapse: collapse;
@@ -71,11 +71,12 @@
           border-bottom: none;
         }
       }
-=======
+    }
+
+    // Remove bottom margin from p tags
     p {
       margin-block-end: 0;
       margin-bottom: 0;
->>>>>>> d10acde0
     }
   }
 }