--- conflicted
+++ resolved
@@ -56,15 +56,9 @@
   }
 
   return (
-<<<<<<< HEAD
-    <button type="button" className={styles.sampleCsv} onClick={onDownloadFile}>
-      Download a sample .csv file
-    </button>
-=======
     <TextButton className={styles.sampleCsv} onClick={onDownloadFile}>
       Download a sample .csv file
     </TextButton>
->>>>>>> 19bb15af
   )
 }
 
