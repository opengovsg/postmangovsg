import React from 'react'
import styles from './TextInputWithButton.module.scss'
import { PrimaryButton, TextInput } from '../'

const TextInputWithButton = (props: {
  value: string;
  onChange: Function;
  onClick: Function;
  children: React.ReactNode;
  type: string | undefined;
  disabled?: boolean | undefined;
  placeholder?: string;
}) => {
  const { value, onChange, onClick, children, type, disabled, placeholder } = props

  function onFormSubmit(e: React.FormEvent) {
    onClick()
    // prevents page reload
    e.preventDefault()
  }

  return (
    <form className={styles.inputWithButton} onSubmit={onFormSubmit}>
<<<<<<< HEAD
      <TextInput className={styles.textInput} value={value} onChange={onChange} type={type} placeholder={placeholder} />
=======
      <TextInput className={styles.textInput} value={value} onChange={onChange} type={type} disabled={disabled} />
>>>>>>> 8f7138be
      <PrimaryButton className={styles.inputButton} disabled={disabled} type="submit">
        {children}
      </PrimaryButton>
    </form>
  )
}

export default TextInputWithButton<|MERGE_RESOLUTION|>--- conflicted
+++ resolved
@@ -21,11 +21,7 @@
 
   return (
     <form className={styles.inputWithButton} onSubmit={onFormSubmit}>
-<<<<<<< HEAD
-      <TextInput className={styles.textInput} value={value} onChange={onChange} type={type} placeholder={placeholder} />
-=======
-      <TextInput className={styles.textInput} value={value} onChange={onChange} type={type} disabled={disabled} />
->>>>>>> 8f7138be
+      <TextInput className={styles.textInput} value={value} onChange={onChange} type={type} disabled={disabled} placeholder={placeholder} />
       <PrimaryButton className={styles.inputButton} disabled={disabled} type="submit">
         {children}
       </PrimaryButton>
