--- conflicted
+++ resolved
@@ -17,54 +17,50 @@
   margin-bottom: 2rem;
 }
 
-<<<<<<< HEAD
 .tableContainer {
   display: block;
   overflow-x: auto;
   max-width: 100%;
-}
 
-table {
-  min-width: calc(#{$tablet} - #{$mobile-site-padding} - #{$mobile-site-padding});
-=======
-table.campaignTable {
->>>>>>> 30a23f5d
-  width: 100%;
+  table.campaignTable {
+    min-width: calc(#{$tablet} - #{$mobile-site-padding} - #{$mobile-site-padding});
+    width: 100%;
 
-  tbody tr {
-    &:hover {
-      cursor: pointer;
-      background-color: $transparent-blue;
+    tbody tr {
+      &:hover {
+        cursor: pointer;
+        background-color: $transparent-blue;
+      }
+
+      &:active {
+        opacity: 0.5;
+      }
     }
 
-    &:active {
-      opacity: 0.5;
-    }
-  }
+    tr {
+      @include flex-horizontal;
+      border-bottom: 1px solid $transparent-blue;
 
-  tr {
-    @include flex-horizontal;
-    border-bottom: 1px solid $transparent-blue;
+      td,
+      th {
+        padding: 0.75rem 0;
 
-    td,
-    th {
-      padding: 0.75rem 0;
+        &.xs {
+          flex: 1.2;
+          text-align: center;
+        }
 
-      &.xs {
-        flex: 1.2;
-        text-align: center;
-      }
+        &.sm {
+          flex: 2;
+        }
 
-      &.sm {
-        flex: 2;
-      }
+        &.md {
+          flex: 3;
+        }
 
-      &.md {
-        flex: 3;
-      }
-
-      &.lg {
-        flex: 4;
+        &.lg {
+          flex: 4;
+        }
       }
     }
   }
