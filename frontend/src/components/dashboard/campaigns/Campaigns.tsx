import React, { useEffect, useState, useContext } from 'react'
import { useHistory } from 'react-router-dom'
import cx from 'classnames'
import Moment from 'react-moment'
import { capitalize } from 'lodash'

import { POSTMAN_GUIDE_URL } from 'config'
import { ModalContext } from 'contexts/modal.context'
import { AuthContext } from 'contexts/auth.context'
import { Pagination, TitleBar, PrimaryButton } from 'components/common'
import { getCampaigns } from 'services/campaign.service'
import { Campaign, ChannelType } from 'classes'
import CreateCampaign from 'components/dashboard/create-modal'

import EmptyDashboardImg from 'assets/img/empty-dashboard.svg'
import styles from './Campaigns.module.scss'

const ITEMS_PER_PAGE = 10

const Campaigns = () => {
  const { email } = useContext(AuthContext)
  const modalContext = useContext(ModalContext)
  const [isLoading, setLoading] = useState(true)
  const [campaigns, setCampaigns] = useState(new Array<Campaign>())
  const [campaignsDisplayed, setCampaignsDisplayed] = useState(new Array<Campaign>())
  const [selectedPage, setSelectedPage] = useState(0)
  const history = useHistory()
  const name = getNameFromEmail(email)
  const title = `Welcome, ${name}`

  function getNameFromEmail(email: string): string {
    const parts = email.split('@')
    const [nameParts] = parts
<<<<<<< HEAD
    return nameParts
      .split(/[_.-]/)
      .map((n) => capitalize(n))
=======
    return nameParts.split(/[_.-]/).map((n) => capitalize(n))
>>>>>>> 30a23f5d
      .join(' ')
  }

  async function fetchCampaigns() {
    const campaigns = await getCampaigns()
    setCampaigns(campaigns)
    setLoading(false)
  }

  useEffect(() => {
    fetchCampaigns()
  }, [])

  useEffect(() => {
    const offset = selectedPage * ITEMS_PER_PAGE
    setCampaignsDisplayed(campaigns.slice(offset, offset + ITEMS_PER_PAGE))
  }, [campaigns, selectedPage])

  const channelIcons = {
    [ChannelType.SMS]: 'bx-message-detail',
    [ChannelType.Email]: 'bx-envelope-open',
  }

  const headers = [
    {
      name: 'Mode',
      render: (campaign: Campaign) => <i className={cx('bx', styles.icon, channelIcons[campaign.type])}></i>
      ,
      width: 'xs',
    },
    {
      name: 'Name',
      render: (campaign: Campaign) => campaign.name,
      width: 'md',
    },
    {
      name: 'Created At',
      render: (campaign: Campaign) => <Moment format='LLL'>{campaign.createdAt}</Moment>,
      width: 'md',
    },
    {
      name: 'Sent At',
      render: (campaign: Campaign) => campaign.sentAt ? <Moment format='LLL'>{campaign.sentAt}</Moment> : <span></span>,
      width: 'md',
    }
    ,
    {
      name: 'Status',
      render: (campaign: Campaign) => campaign.status,
      width: 'sm',
    },
  ]

  function renderRow(campaign: Campaign, key: number) {
    return (
      <tr key={key} onClick={() => history.push(`/campaigns/${campaign.id}`)}>
        {
          headers.map(({ render, width, name }) => (
            <td className={styles[width]} key={name} >
              {render(campaign)}
            </td>
          ))
        }
      </tr>
    )
  }

  function renderEmptyDashboard() {
    return (
      <div className={styles.emptyDashboard}>
        <img className={styles.image} src={EmptyDashboardImg} alt="Empty dashboard graphic" />
        <h2>We are excited to have you here!</h2>
        <h5>To get you started, we have prepared a guide for your reference</h5>
        <a href={POSTMAN_GUIDE_URL}>
          <PrimaryButton className={styles.darkBlueButton}>Learn how to set up →</PrimaryButton>
        </a>
        <h5>Or you can begin creating your campaign with our step-by step</h5>
        <PrimaryButton onClick={() => modalContext.setModalContent(
          <CreateCampaign></CreateCampaign>
        )}>
          Let&apos;s begin
        </PrimaryButton>
      </div>
    )
  }

  function renderCampaignList() {
    return (
      <>
        <h2 className={styles.header}>{campaigns.length} past campaigns</h2>
<<<<<<< HEAD

        <div className={styles.tableContainer}>
          <table>
            <thead>
              <tr>
                {
                  headers.map(({ name, width }) => (
                    <th className={styles[width]} key={name}>
                      {name}
                    </th>
                  ))
                }
              </tr>
            </thead>
            <tbody>
=======
        <table className={styles.campaignTable}>
          <thead>
            <tr>
>>>>>>> 30a23f5d
              {
                campaignsDisplayed.map(renderRow)
              }
            </tbody>
          </table>
        </div>

        <Pagination
          itemsCount={campaigns.length}
          setSelectedPage={setSelectedPage}
          itemsPerPage={ITEMS_PER_PAGE}
        ></Pagination>
      </>
    )
  }

  return (
    <>
      <TitleBar title={title}>
        <PrimaryButton
          onClick={() => modalContext.setModalContent(
            <CreateCampaign></CreateCampaign>
          )}>
          Create new campaign
        </PrimaryButton>
      </TitleBar>
      <div className={styles.content}>
<<<<<<< HEAD
        {isLoading && <i className={cx(styles.icon, styles.spinner, 'bx bx-loader-alt bx-spin')}></i>}
        {!isLoading && (
          campaigns.length > 0
            ? renderCampaignList()
            : renderEmptyDashboard()
        )}
=======
        {isLoading
          ? <i className={cx(styles.icon, styles.spinner, 'bx bx-loader-alt bx-spin')}></i>
          : (
            campaigns.length > 0
              ? renderCampaignList()
              : renderEmptyDashboard()
          )
        }
>>>>>>> 30a23f5d
      </div>
    </>
  )
}

export default Campaigns<|MERGE_RESOLUTION|>--- conflicted
+++ resolved
@@ -31,13 +31,9 @@
   function getNameFromEmail(email: string): string {
     const parts = email.split('@')
     const [nameParts] = parts
-<<<<<<< HEAD
     return nameParts
       .split(/[_.-]/)
       .map((n) => capitalize(n))
-=======
-    return nameParts.split(/[_.-]/).map((n) => capitalize(n))
->>>>>>> 30a23f5d
       .join(' ')
   }
 
@@ -128,10 +124,8 @@
     return (
       <>
         <h2 className={styles.header}>{campaigns.length} past campaigns</h2>
-<<<<<<< HEAD
-
         <div className={styles.tableContainer}>
-          <table>
+          <table className={styles.campaignTable}>
             <thead>
               <tr>
                 {
@@ -144,11 +138,6 @@
               </tr>
             </thead>
             <tbody>
-=======
-        <table className={styles.campaignTable}>
-          <thead>
-            <tr>
->>>>>>> 30a23f5d
               {
                 campaignsDisplayed.map(renderRow)
               }
@@ -176,14 +165,6 @@
         </PrimaryButton>
       </TitleBar>
       <div className={styles.content}>
-<<<<<<< HEAD
-        {isLoading && <i className={cx(styles.icon, styles.spinner, 'bx bx-loader-alt bx-spin')}></i>}
-        {!isLoading && (
-          campaigns.length > 0
-            ? renderCampaignList()
-            : renderEmptyDashboard()
-        )}
-=======
         {isLoading
           ? <i className={cx(styles.icon, styles.spinner, 'bx bx-loader-alt bx-spin')}></i>
           : (
@@ -192,7 +173,6 @@
               : renderEmptyDashboard()
           )
         }
->>>>>>> 30a23f5d
       </div>
     </>
   )
