--- conflicted
+++ resolved
@@ -14,15 +14,14 @@
   margin: 0 auto;
 }
 
-<<<<<<< HEAD
 .sendInfo {
   p { margin-bottom: 0; }
   h4 {
     margin-top: 0.5rem;
     margin-bottom: 2rem;
   }
-=======
+}
+
 .darkBlueBtn {
   @include button($dark-blue)
->>>>>>> a47c1d07
 }