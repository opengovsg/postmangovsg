--- conflicted
+++ resolved
@@ -152,7 +152,6 @@
   border-radius: 1.25rem;
 }
 
-<<<<<<< HEAD
 .recipientTypeSelector {
   display: grid;
   grid-template-columns: repeat(2, 1fr);
@@ -171,10 +170,10 @@
       cursor: pointer;
     }
   }
-=======
+}
+
 .credentialInputButton {
   color: $primary;
   font-weight: normal;
   height: unset;
->>>>>>> be8cd0c1
 }