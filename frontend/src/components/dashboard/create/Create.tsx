import React, { useEffect, useState } from 'react'
import { useParams, useHistory } from 'react-router-dom'
import cx from 'classnames'

import {
  Campaign,
  ChannelType,
  SMSCampaign,
  EmailCampaign,
  Status,
} from 'classes'
import { TitleBar, PrimaryButton } from 'components/common'
import { getCampaignDetails } from 'services/campaign.service'
import { GA_USER_EVENTS, sendUserEvent } from 'services/ga.service'
import SMSCreate from './sms/SMSCreate'
import EmailCreate from './email/EmailCreate'
import styles from './Create.module.scss'

const Create = () => {
  const { id } = useParams()
  const history = useHistory()

  const [campaign, setCampaign] = useState(new Campaign({}))
  const [isLoading, setLoading] = useState(true)

  async function loadProject(id: string) {
    const campaign = await getCampaignDetails(+id)
    setCampaign(campaign)
    setLoading(false)
  }

  useEffect(() => {
    if (!id) return
    loadProject(id)
  }, [id])

  function renderCreateChannel() {
    switch (campaign.type) {
      case ChannelType.SMS:
        return <SMSCreate campaign={campaign as SMSCampaign} />
      case ChannelType.Email:
        return <EmailCreate campaign={campaign as EmailCampaign} />
      default:
        return <p>Invalid Channel Type</p>
    }
  }

  return (
    <>
<<<<<<< HEAD
      {
        campaign ?
          (
            <>
              <TitleBar title={campaign.name}>
                <PrimaryButton
                  onClick={() => {
                    if (campaign.status === Status.Draft) {
                      sendUserEvent(GA_USER_EVENTS.FINISH_CAMPAIGN_LATER, campaign.type)
                    }
                    history.push('/campaigns')
                  }}>
                  {
                    campaign.status === Status.Draft
                      ? 'Finish this later'
                      : 'Back to campaigns'
                  }
                </PrimaryButton>
              </TitleBar>
              {isLoading && <i className={cx(styles.spinner, 'bx bx-loader-alt bx-spin')}></i>}
              {!isLoading && renderCreateChannel()}
            </>
          )
          :
          (<p>loading..</p>)
      }
=======
      {campaign ? (
        <>
          <TitleBar title={campaign.name}>
            <PrimaryButton onClick={() => history.push('/campaigns')}>
              {campaign.status === Status.Draft
                ? 'Finish this later'
                : 'Back to campaigns'}
            </PrimaryButton>
          </TitleBar>
          {isLoading && (
            <i className={cx(styles.spinner, 'bx bx-loader-alt bx-spin')}></i>
          )}
          {!isLoading && renderCreateChannel()}
        </>
      ) : (
        <p>loading..</p>
      )}
>>>>>>> a4238952
    </>
  )
}

export default Create<|MERGE_RESOLUTION|>--- conflicted
+++ resolved
@@ -47,38 +47,15 @@
 
   return (
     <>
-<<<<<<< HEAD
-      {
-        campaign ?
-          (
-            <>
-              <TitleBar title={campaign.name}>
-                <PrimaryButton
-                  onClick={() => {
-                    if (campaign.status === Status.Draft) {
-                      sendUserEvent(GA_USER_EVENTS.FINISH_CAMPAIGN_LATER, campaign.type)
-                    }
-                    history.push('/campaigns')
-                  }}>
-                  {
-                    campaign.status === Status.Draft
-                      ? 'Finish this later'
-                      : 'Back to campaigns'
-                  }
-                </PrimaryButton>
-              </TitleBar>
-              {isLoading && <i className={cx(styles.spinner, 'bx bx-loader-alt bx-spin')}></i>}
-              {!isLoading && renderCreateChannel()}
-            </>
-          )
-          :
-          (<p>loading..</p>)
-      }
-=======
       {campaign ? (
         <>
           <TitleBar title={campaign.name}>
-            <PrimaryButton onClick={() => history.push('/campaigns')}>
+            <PrimaryButton onClick={() => {
+              if (campaign.status === Status.Draft) {
+                sendUserEvent(GA_USER_EVENTS.FINISH_CAMPAIGN_LATER, campaign.type)
+              }
+              history.push('/campaigns')
+            }}>
               {campaign.status === Status.Draft
                 ? 'Finish this later'
                 : 'Back to campaigns'}
@@ -92,7 +69,6 @@
       ) : (
         <p>loading..</p>
       )}
->>>>>>> a4238952
     </>
   )
 }
