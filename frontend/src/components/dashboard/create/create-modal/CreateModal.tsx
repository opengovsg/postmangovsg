import React, { useState, useContext } from 'react'
import { OutboundLink } from 'react-ga'
import { useHistory } from 'react-router-dom'
import cx from 'classnames'

import { GUIDE_CREDENTIALS_URL } from 'config'
import { ChannelType, Campaign } from 'classes/Campaign'
import { TextInput, PrimaryButton } from 'components/common'
import styles from './CreateModal.module.scss'
import { createCampaign } from 'services/campaign.service'
import { ModalContext } from 'contexts/modal.context'


const CreateModal = () => {
  const modalContext = useContext(ModalContext)
  const history = useHistory()
  const [selectedChannel, setSelectedChannel] = useState(ChannelType.SMS)
  const [name, setName] = useState('')
  async function handleCreateCampaign() {
    try {
      const campaign: Campaign = await createCampaign(name, selectedChannel)
      // close modal and go to create view
      modalContext.setModalContent(null)
      history.push(`/campaigns/${campaign.id}`)
    } catch (err) {
      console.error(err)
    }
  }

  return (
    <>
      <div className={styles.section}>
        <h2 className={styles.title}>Name your campaign</h2>
        <h5 className={styles.subtitle}>
          Give your campaign a descriptive name
        </h5>
        <TextInput
          className={styles.input}
          type="text"
          onChange={setName}
        ></TextInput>
      </div>
      <div className={cx(styles.section, styles.separator)}>
        <h2 className={styles.title}>Choose the channel you want to send in</h2>
        <h5 className={styles.subtitle}>
          Choosing a channel is irreversible. If you would like to change
          channels halfway, you will have to restart. You may only edit your
          message or re-upload recipients list. Please proceed with caution.
        </h5>

        <div className={styles.channelTypes}>
          <PrimaryButton
            className={cx(styles.button, {
              [styles.active]: selectedChannel === ChannelType.SMS,
            })}
            onClick={() => setSelectedChannel(ChannelType.SMS)}
          >
            SMS
            <i className={cx('bx', styles.icon, 'bx-message-detail')}></i>
          </PrimaryButton>
          <PrimaryButton
            className={cx(styles.button, {
              [styles.active]: selectedChannel === ChannelType.Email,
            })}
            onClick={() => setSelectedChannel(ChannelType.Email)}
          >
            Email
            <i className={cx('bx', styles.icon, 'bx-envelope-open')}></i>
          </PrimaryButton>
        </div>

<<<<<<< HEAD
        <p className={styles.subtext}>Get your credentials ready.
          <OutboundLink
            eventLabel={GUIDE_CREDENTIALS_URL}
            to={GUIDE_CREDENTIALS_URL}
=======
        <p className={styles.subtext}>
          Get your credentials ready.
          <a
            href={GUIDE_CREDENTIALS_URL}
>>>>>>> a4238952
            target="_blank"
          >
            What is this?
          </OutboundLink>
        </p>
      </div>

      <div className="separator"></div>
      <div className="progress-button">
        <PrimaryButton
          className={styles.bottomButton}
          onClick={handleCreateCampaign}
          disabled={!name}
        >
          Create campaign
          <i className={cx('bx', styles.icon, 'bx-right-arrow-alt')}></i>
        </PrimaryButton>
      </div>
    </>
  )
}

export default CreateModal<|MERGE_RESOLUTION|>--- conflicted
+++ resolved
@@ -9,8 +9,7 @@
 import styles from './CreateModal.module.scss'
 import { createCampaign } from 'services/campaign.service'
 import { ModalContext } from 'contexts/modal.context'
-
-
+import { useHistory } from 'react-router-dom'
 const CreateModal = () => {
   const modalContext = useContext(ModalContext)
   const history = useHistory()
@@ -69,17 +68,11 @@
           </PrimaryButton>
         </div>
 
-<<<<<<< HEAD
-        <p className={styles.subtext}>Get your credentials ready.
+        <p className={styles.subtext}>
+          Get your credentials ready.
           <OutboundLink
             eventLabel={GUIDE_CREDENTIALS_URL}
             to={GUIDE_CREDENTIALS_URL}
-=======
-        <p className={styles.subtext}>
-          Get your credentials ready.
-          <a
-            href={GUIDE_CREDENTIALS_URL}
->>>>>>> a4238952
             target="_blank"
           >
             What is this?
