import cx from 'classnames'
import React, { useState, useEffect, useContext } from 'react'

import { CampaignContext } from 'contexts/campaign.context'
import { EmailCampaign, EmailProgress, Status } from 'classes'
import { ProgressPane } from 'components/common'
import EmailTemplate from './EmailTemplate'
import EmailRecipients from './EmailRecipients'
import ProtectedEmailRecipients from './ProtectedEmailRecipients'
import EmailSend from './EmailSend'
import EmailDetail from './EmailDetail'
import EmailCredentials from './EmailCredentials'

import styles from '../Create.module.scss'

const EMAIL_PROGRESS_STEPS = [
  'Create message',
  'Upload recipients',
  'Send test message',
  'Preview and send',
]

const CreateEmail = () => {
  const { campaign } = useContext(CampaignContext)
  const {
    progress,
    isCsvProcessing,
    status,
    protect,
  } = campaign as EmailCampaign
  const [activeStep, setActiveStep] = useState(progress)

  // If isCsvProcessing, user can only access UploadRecipients tab
  useEffect(() => {
    if (isCsvProcessing) {
      setActiveStep(EmailProgress.UploadRecipients)
    }
  }, [isCsvProcessing])

  function renderStep() {
    switch (activeStep) {
      case EmailProgress.CreateTemplate:
        return <EmailTemplate setActiveStep={setActiveStep} />
      case EmailProgress.UploadRecipients:
        if (protect) {
          return <ProtectedEmailRecipients setActiveStep={setActiveStep} />
        }
        return <EmailRecipients setActiveStep={setActiveStep} />
      case EmailProgress.SendTestMessage:
        return <EmailCredentials setActiveStep={setActiveStep} />
      case EmailProgress.Send:
        return <EmailSend setActiveStep={setActiveStep} />
      default:
        return <p>Invalid step</p>
    }
  }

  return (
    <div className={styles.createContainer}>
      {status !== Status.Draft ? (
        <div className={cx(styles.stepContainer, styles.detailContainer)}>
<<<<<<< HEAD
          <EmailDetail
            id={campaign.id}
            name={campaign.name}
            sentAt={campaign.sentAt}
            numRecipients={campaign.numRecipients}
            redacted={campaign.redacted}
          ></EmailDetail>
=======
          <EmailDetail></EmailDetail>
>>>>>>> 64bb6c7d
        </div>
      ) : (
        <>
          <ProgressPane
            steps={EMAIL_PROGRESS_STEPS}
            activeStep={activeStep}
            setActiveStep={setActiveStep}
            progress={progress}
            disabled={isCsvProcessing}
          />
          <div className={styles.stepContainer}>{renderStep()}</div>
        </>
      )}
    </div>
  )
}

export default CreateEmail<|MERGE_RESOLUTION|>--- conflicted
+++ resolved
@@ -59,17 +59,7 @@
     <div className={styles.createContainer}>
       {status !== Status.Draft ? (
         <div className={cx(styles.stepContainer, styles.detailContainer)}>
-<<<<<<< HEAD
-          <EmailDetail
-            id={campaign.id}
-            name={campaign.name}
-            sentAt={campaign.sentAt}
-            numRecipients={campaign.numRecipients}
-            redacted={campaign.redacted}
-          ></EmailDetail>
-=======
           <EmailDetail></EmailDetail>
->>>>>>> 64bb6c7d
         </div>
       ) : (
         <>
