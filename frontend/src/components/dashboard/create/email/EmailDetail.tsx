import React, { useState, useEffect } from 'react'

<<<<<<< HEAD
import { Status, CampaignStats, ChannelType } from 'classes/Campaign'
import { getCampaignStats, stopCampaign, retryCampaign } from 'services/campaign.service'
=======
import { Status, CampaignStats } from 'classes/Campaign'
import {
  getCampaignStats,
  stopCampaign,
  retryCampaign,
} from 'services/campaign.service'
>>>>>>> a4238952
import { ProgressDetails } from 'components/common'
import { GA_USER_EVENTS, sendUserEvent } from 'services/ga.service'

const EmailDetail = ({
  id,
  sentAt,
  numRecipients,
}: {
  id: number
  sentAt: Date
  numRecipients: number
}) => {
  const [stats, setStats] = useState(new CampaignStats({}))

  async function refreshCampaignStats(id: number) {
    const campaignStats = await getCampaignStats(id)
    setStats(campaignStats)
    return campaignStats
  }

<<<<<<< HEAD
  async function handlePause(){
    try{
      sendUserEvent(GA_USER_EVENTS.PAUSE_SENDING, ChannelType.Email)
=======
  async function handlePause() {
    try {
>>>>>>> a4238952
      await stopCampaign(id)
      await refreshCampaignStats(id)
    } catch (err) {
      console.error(err)
    }
  }

<<<<<<< HEAD
  async function handleRetry(){
    try{
      sendUserEvent(GA_USER_EVENTS.RETRY_RESUME_SENDING, ChannelType.Email)
=======
  async function handleRetry() {
    try {
>>>>>>> a4238952
      await retryCampaign(id)
      await refreshCampaignStats(id)
    } catch (err) {
      console.error(err)
    }
  }

  useEffect(() => {
    let timeoutId: NodeJS.Timeout

    async function poll() {
      const { status } = await refreshCampaignStats(id)

      if (status !== Status.Sent) {
        timeoutId = setTimeout(poll, 2000)
      }
    }

    poll()
    return () => {
      timeoutId && clearTimeout(timeoutId)
    }
  }, [id, stats.status])

  return (
    <>
      {stats.status === Status.Sending ? (
        <>
          <h2>Your campaign is being sent out now!</h2>
          <p>
            It may take a few minutes to complete. You can leave this page in
            the meantime, and check on the progress by returning to this page
            from the Campaigns tab.
          </p>
        </>
      ) : (
        <>
          <h2>Your campaign has been sent!</h2>
          <p>
            Some messages may have failed to send. You can retry these by
            clicking on Retry.{' '}
          </p>
        </>
      )}

      <div className="separator"></div>

      {stats.status && (
        <ProgressDetails
          sentAt={sentAt}
          numRecipients={numRecipients}
          stats={stats}
          handlePause={handlePause}
          handleRetry={handleRetry}
        />
      )}
    </>
  )
}

export default EmailDetail<|MERGE_RESOLUTION|>--- conflicted
+++ resolved
@@ -1,16 +1,7 @@
 import React, { useState, useEffect } from 'react'
 
-<<<<<<< HEAD
-import { Status, CampaignStats, ChannelType } from 'classes/Campaign'
+import { Status, CampaignStats } from 'classes/Campaign'
 import { getCampaignStats, stopCampaign, retryCampaign } from 'services/campaign.service'
-=======
-import { Status, CampaignStats } from 'classes/Campaign'
-import {
-  getCampaignStats,
-  stopCampaign,
-  retryCampaign,
-} from 'services/campaign.service'
->>>>>>> a4238952
 import { ProgressDetails } from 'components/common'
 import { GA_USER_EVENTS, sendUserEvent } from 'services/ga.service'
 
@@ -31,14 +22,9 @@
     return campaignStats
   }
 
-<<<<<<< HEAD
   async function handlePause(){
     try{
       sendUserEvent(GA_USER_EVENTS.PAUSE_SENDING, ChannelType.Email)
-=======
-  async function handlePause() {
-    try {
->>>>>>> a4238952
       await stopCampaign(id)
       await refreshCampaignStats(id)
     } catch (err) {
@@ -46,14 +32,9 @@
     }
   }
 
-<<<<<<< HEAD
   async function handleRetry(){
     try{
       sendUserEvent(GA_USER_EVENTS.RETRY_RESUME_SENDING, ChannelType.Email)
-=======
-  async function handleRetry() {
-    try {
->>>>>>> a4238952
       await retryCampaign(id)
       await refreshCampaignStats(id)
     } catch (err) {
