import React, { useState, useEffect } from 'react'

import { Status, CampaignStats, ChannelType } from 'classes/Campaign'
import {
  getCampaignStats,
  stopCampaign,
  retryCampaign,
} from 'services/campaign.service'
import { ProgressDetails } from 'components/common'
import { GA_USER_EVENTS, sendUserEvent } from 'services/ga.service'

const EmailDetail = ({
  id,
  name,
  sentAt,
  numRecipients,
}: {
  id: number
  name: string
  sentAt: Date
  numRecipients: number
}) => {
  const [stats, setStats] = useState(new CampaignStats({}))

  async function refreshCampaignStats(id: number, forceRefresh = false) {
    const campaignStats = await getCampaignStats(id, forceRefresh)
    setStats(campaignStats)
    return campaignStats
  }

  async function handleRefreshStats() {
    try {
      await refreshCampaignStats(id, true)
    } catch (err) {
      console.error(err)
    }
  }

  async function handlePause() {
    try {
      sendUserEvent(GA_USER_EVENTS.PAUSE_SENDING, ChannelType.Email)
      await stopCampaign(id)
      await refreshCampaignStats(id)
    } catch (err) {
      console.error(err)
    }
  }

  async function handleRetry() {
    try {
      sendUserEvent(GA_USER_EVENTS.RETRY_RESUME_SENDING, ChannelType.Email)
      await retryCampaign(id)
      await refreshCampaignStats(id)
    } catch (err) {
      console.error(err)
    }
  }

  useEffect(() => {
    let timeoutId: NodeJS.Timeout

    async function poll() {
      const { status } = await refreshCampaignStats(id)

      if (status !== Status.Sent) {
        timeoutId = setTimeout(poll, 2000)
      }
    }

    poll()
    return () => {
      timeoutId && clearTimeout(timeoutId)
    }
  }, [id, stats.status])

  function renderProgressHeader() {
    if (stats.waitTime && stats.waitTime > 0) {
      const waitMin = Math.ceil(stats.waitTime / 60)
      return (
        <>
          <h2>Other campaigns are queued ahead of this campaign.</h2>
          <p>
            Your campaign should start in approximately{' '}
            <b>{waitMin > 1 ? `${waitMin} minutes` : `${waitMin} minute`}</b>.
            You can leave this page in the meantime, and check on the progress
            by returning to this page from the Campaigns tab.
          </p>
        </>
      )
    } else if (stats.status === Status.Sending) {
      return (
        <>
          <h2>Your campaign is being sent out now!</h2>
          <p>
            It may take some time to complete. You can leave this page in the
            meantime, and check on the progress by returning to this page from
            the Campaigns tab.
          </p>
        </>
      )
    } else {
      return (
        <>
          <h2>Your campaign has been sent!</h2>
          <p>
            If there are errors with sending your messages, you can click Retry
            to send again.
          </p>
          <p>
            An export button will appear for you to download a report with the
            recipient’s mobile number and delivery status when it is ready.
          </p>
        </>
<<<<<<< HEAD
      )}
      <div className="separator"></div>
      {stats.status && (
        <ProgressDetails
          campaignId={id}
          campaignName={name}
          campaignType={ChannelType.Email}
          sentAt={sentAt}
          numRecipients={numRecipients}
          stats={stats}
          handlePause={handlePause}
          handleRetry={handleRetry}
          handleRefreshStats={handleRefreshStats}
        />
      )}
=======
      )
    }
  }

  function renderProgressDetails() {
    return (
      <>
        <div className="separator"></div>
        {stats.status && (
          <ProgressDetails
            campaignId={id}
            campaignName={name}
            sentAt={sentAt}
            numRecipients={numRecipients}
            stats={stats}
            handlePause={handlePause}
            handleRetry={handleRetry}
            handleRefreshStats={handleRefreshStats}
          />
        )}
      </>
    )
  }
  return (
    <>
      {renderProgressHeader()}
      {renderProgressDetails()}
>>>>>>> a068ab71
    </>
  )
}

export default EmailDetail<|MERGE_RESOLUTION|>--- conflicted
+++ resolved
@@ -108,26 +108,9 @@
           </p>
           <p>
             An export button will appear for you to download a report with the
-            recipient’s mobile number and delivery status when it is ready.
+            recipient’s email address and delivery status when it is ready.
           </p>
         </>
-<<<<<<< HEAD
-      )}
-      <div className="separator"></div>
-      {stats.status && (
-        <ProgressDetails
-          campaignId={id}
-          campaignName={name}
-          campaignType={ChannelType.Email}
-          sentAt={sentAt}
-          numRecipients={numRecipients}
-          stats={stats}
-          handlePause={handlePause}
-          handleRetry={handleRetry}
-          handleRefreshStats={handleRefreshStats}
-        />
-      )}
-=======
       )
     }
   }
@@ -140,6 +123,7 @@
           <ProgressDetails
             campaignId={id}
             campaignName={name}
+            campaignType={ChannelType.Email}
             sentAt={sentAt}
             numRecipients={numRecipients}
             stats={stats}
@@ -155,7 +139,6 @@
     <>
       {renderProgressHeader()}
       {renderProgressDetails()}
->>>>>>> a068ab71
     </>
   )
 }
