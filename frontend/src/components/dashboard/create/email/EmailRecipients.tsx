--- conflicted
+++ resolved
@@ -35,16 +35,11 @@
 import { CampaignContext } from 'contexts/campaign.context'
 import { sendTiming } from 'services/ga.service'
 import {
-<<<<<<< HEAD
   deletePhonebookListForCampaign,
   getPhonebookListIdForCampaign,
   getPhonebookListsByChannel,
   selectPhonebookList,
   setPhonebookListForCampaign,
-=======
-  getPhonebookListsByChannel,
-  selectPhonebookList,
->>>>>>> 09a164a9
 } from 'services/phonebook.service'
 import {
   CsvStatusResponse,
@@ -130,7 +125,6 @@
     return () => clearTimeout(timeoutId)
   }, [campaignId, csvFilename, forceReset, isCsvProcessing, isMounted])
 
-<<<<<<< HEAD
   const onPhonebookListSelected = useCallback(
     async (phonebookListId: number) => {
       try {
@@ -152,26 +146,6 @@
     },
     [campaignId]
   )
-=======
-  // Select managed list
-  useEffect(() => {
-    const setSelectedList = async () => {
-      try {
-        if (selectedPhonebookListId) {
-          await selectPhonebookList({
-            campaignId: +(campaignId as string),
-            listId: selectedPhonebookListId,
-          })
-          setIsCsvProcessing(true)
-        }
-      } catch (e) {
-        setErrorMessage((e as Error).message)
-      }
-    }
-
-    void setSelectedList()
-  }, [campaignId, selectedPhonebookListId])
->>>>>>> 09a164a9
 
   // If campaign properties change, bubble up to root campaign object
   useEffect(() => {
@@ -193,7 +167,6 @@
     }
   }, [campaign.type])
   // On load, retrieve the list of phonebook lists
-<<<<<<< HEAD
   useEffect(() => {
     void retrieveAndPopulatePhonebookLists()
   }, [campaignId])
@@ -213,10 +186,6 @@
     }
 
     void checkIfUsingPhonebook()
-=======
-  useEffect(() => {
-    void retrieveAndPopulatePhonebookLists()
->>>>>>> 09a164a9
   }, [campaignId])
 
   // Handle file upload
@@ -245,13 +214,10 @@
       setCsvInfo((info) => ({ ...info, tempCsvFilename: files[0].name }))
       // clear phonebook selector
       setSelectedPhonebookListId(undefined)
-<<<<<<< HEAD
       if (selectedPhonebookListId) {
         // dissociate current campaign with phonebook list
         await deletePhonebookListForCampaign(+campaignId)
       }
-=======
->>>>>>> 09a164a9
     } catch (err) {
       setErrorMessage((err as Error).message)
     }
@@ -270,21 +236,12 @@
     <>
       <StepHeader
         title="Select existing or upload new recipient list"
-<<<<<<< HEAD
-        subtitle="Step 2"
-      ></StepHeader>
-      {!campaign.protect && PHONEBOOK_FEATURE_ENABLE === 'true' && (
-        <PhonebookListSection
-          phonebookLists={phonebookLists}
-          onPhonebookListSelected={onPhonebookListSelected}
-=======
         subtitle={protect ? '' : 'Step 2'}
       ></StepHeader>
       {!protect && PHONEBOOK_FEATURE_ENABLE === 'true' && (
         <PhonebookListSection
           phonebookLists={phonebookLists}
-          setSelectedPhonebookListId={setSelectedPhonebookListId}
->>>>>>> 09a164a9
+          onPhonebookListSelected={onPhonebookListSelected}
           retrieveAndPopulatePhonebookLists={retrieveAndPopulatePhonebookLists}
           isProcessing={isCsvProcessing}
           defaultLabel={
