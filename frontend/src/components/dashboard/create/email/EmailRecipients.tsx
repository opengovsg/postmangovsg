import { i18n } from '@lingui/core'

import {
  Dispatch,
  SetStateAction,
  useCallback,
  useContext,
  useEffect,
  useState,
} from 'react'

import { OutboundLink } from 'react-ga'

import { useParams } from 'react-router-dom'

import styles from '../Create.module.scss'

import { AgencyList, EmailPreview, EmailProgress } from 'classes'
import {
  ButtonGroup,
  CsvUpload,
  EmailPreviewBlock,
  ErrorBlock,
  FileInput,
  NextButton,
  SampleCsv,
  StepHeader,
  StepSection,
  TextButton,
  WarningBlock,
} from 'components/common'
import useIsMounted from 'components/custom-hooks/use-is-mounted'
import { PhonebookListSection } from 'components/phonebook-list'
import { LINKS } from 'config'
import { CampaignContext } from 'contexts/campaign.context'
import { sendTiming } from 'services/ga.service'
import {
  getPhonebookListsByChannel,
  selectPhonebookList,
} from 'services/phonebook.service'
import {
  CsvStatusResponse,
  deleteCsvStatus,
  getCsvStatus,
  uploadFileToS3,
} from 'services/upload.service'

const EmailRecipients = ({
  setActiveStep,
  onFileSelected,
  template,
  forceReset,
}: {
  setActiveStep: Dispatch<SetStateAction<EmailProgress>>
  onFileSelected?: (campaignId: number, file: File) => Promise<any>
  template?: string
  forceReset?: boolean // this forces upload button to show without csv info and preview
}) => {
  const { campaign, updateCampaign } = useContext(CampaignContext)
  const {
    csvFilename: initialCsvFilename,
    isCsvProcessing: initialIsProcessing,
    numRecipients: initialNumRecipients,
    params,
    protect,
  } = campaign
  const [errorMessage, setErrorMessage] = useState<string | null>(null)
  const [isCsvProcessing, setIsCsvProcessing] = useState(initialIsProcessing)
  const [isUploading, setIsUploading] = useState(false)
  const [csvInfo, setCsvInfo] = useState<
    Omit<CsvStatusResponse, 'isCsvProcessing' | 'preview'>
  >({
    numRecipients: initialNumRecipients,
    csvFilename: initialCsvFilename,
  })
  const [preview, setPreview] = useState({} as EmailPreview)
  const { id: campaignId } = useParams<{ id: string }>()
  const { csvFilename, numRecipients = 0 } = csvInfo
  const isMounted = useIsMounted()
  const [phonebookLists, setPhonebookLists] = useState<
    { label: string; value: string }[]
  >([])
  const [selectedPhonebookListId, setSelectedPhonebookListId] =
    useState<number>()

  // Poll csv status
  useEffect(() => {
    if (!campaignId) return

    let timeoutId: NodeJS.Timeout
    const pollStatus = async () => {
      try {
        if (forceReset) {
          setCsvInfo({ csvFilename })
          return
        }
        const { isCsvProcessing, preview, ...newCsvInfo } = await getCsvStatus(
          +campaignId
        )
        // Prevent setting state if unmounted
        if (!isMounted.current) return

        setIsCsvProcessing(isCsvProcessing)
        setCsvInfo(newCsvInfo)
        if (preview) {
          setPreview(preview as EmailPreview)
        }

        if (isCsvProcessing) {
          timeoutId = setTimeout(pollStatus, 2000)
        }
      } catch (e) {
        setErrorMessage((e as Error).message)
      }
    }

    // Retrieve status regardless of isCsvProcessing to retrieve csvError if any
    // If completed, it will only poll once
    void pollStatus()

    return () => clearTimeout(timeoutId)
  }, [campaignId, csvFilename, forceReset, isCsvProcessing, isMounted])

  // Select managed list
  useEffect(() => {
    const setSelectedList = async () => {
      try {
        // trigger change only if it isn't already the current one
        const currentValue = phonebookLists.filter(
          (l) => l.label === csvInfo.csvFilename?.replace('.csv', '')
        )[0]?.value
        if (
          selectedPhonebookListId &&
          selectedPhonebookListId !== +currentValue
        ) {
          await selectPhonebookList({
            campaignId: +(campaignId as string),
            listId: selectedPhonebookListId,
          })
          setIsCsvProcessing(true)
        }
      } catch (e) {
        setErrorMessage((e as Error).message)
      }
    }

    void setSelectedList()
  }, [campaignId, selectedPhonebookListId])

  // If campaign properties change, bubble up to root campaign object
  useEffect(() => {
    updateCampaign({
      isCsvProcessing,
      csvFilename,
      numRecipients,
    })
  }, [isCsvProcessing, csvFilename, numRecipients, updateCampaign])

  const retrieveAndPopulatePhonebookLists = useCallback(async () => {
    const lists = await getPhonebookListsByChannel({ channel: campaign.type })
    setPhonebookLists(
      lists.map((l: AgencyList) => {
        return { label: l.name, value: l.id.toString() }
      })
    )
  }, [campaign.type])
  // On load, retrieve the list of phonebook lists
  useEffect(() => {
    void retrieveAndPopulatePhonebookLists()
  }, [campaignId])

  // Handle file upload
  async function uploadFile(files: FileList) {
    setIsUploading(true)
    setErrorMessage(null)
    const uploadTimeStart = performance.now()

    try {
      // user did not select a file
      if (!files[0] || !campaignId) {
        return
      }
      clearCsvStatus()

      await (onFileSelected || uploadFileToS3)(+campaignId, files[0])

      const uploadTimeEnd = performance.now()
      sendTiming('Contacts file', 'upload', uploadTimeEnd - uploadTimeStart)

      // Prevent setting state if unmounted
      if (!isMounted.current) {
        return
      }

      setIsCsvProcessing(true)
      setCsvInfo((info) => ({ ...info, tempCsvFilename: files[0].name }))
    } catch (err) {
      setErrorMessage((err as Error).message)
    }
    setIsUploading(false)
  }

  // Hide csv error from previous upload and delete from db
  function clearCsvStatus() {
    if (campaignId) {
      setCsvInfo((info) => ({ ...info, csvError: undefined }))
      void deleteCsvStatus(+campaignId)
    }
  }

  return (
    <>
<<<<<<< HEAD
      <PhonebookListSection
        phonebookLists={phonebookLists}
        setSelectedPhonebookListId={setSelectedPhonebookListId}
        retrieveAndPopulatePhonebookLists={retrieveAndPopulatePhonebookLists}
        isProcessing={isCsvProcessing}
        // have to strip additional appended .csv label
        defaultLabel={
          phonebookLists.filter(
            (l) => l.label === csvInfo.csvFilename?.slice(0, -4)
          )[0]?.label
        }
      />
=======
      {!campaign.protect && (
        <PhonebookListSection
          phonebookLists={phonebookLists}
          setSelectedPhonebookListId={setSelectedPhonebookListId}
          retrieveAndPopulatePhonebookLists={retrieveAndPopulatePhonebookLists}
          isProcessing={isCsvProcessing}
          // have to strip additional appended .csv label
          defaultLabel={
            phonebookLists.filter(
              (l) => l.label === csvInfo.csvFilename?.slice(0, -4)
            )[0]?.label
          }
        />
      )}
>>>>>>> 88d511f6
      <StepSection>
        <StepHeader title="Upload CSV File">
          <p>
            Only CSV format files are allowed. If you have an Excel file, please
            convert it by going to File &gt; Save As &gt; CSV (Comma delimited).
          </p>
          <p>
            CSV file must include:
            <li>
              a <b>recipient</b> column with recipients&apos; email addresses
            </li>
            {protect && (
              <li>
                a <b>password</b> column with the password to access the
                protected message
              </li>
            )}
            <li>all other keywords in the template</li>
          </p>
        </StepHeader>

        {!csvFilename && (
          <WarningBlock title={'We do not remove duplicates.'}>
            This is because some use cases intend for multiple emails to be sent
            to the same recipient. If this is not intended, please remove the
            duplicates. Learn how{' '}
            <OutboundLink
              className={styles.warningHelpLink}
              eventLabel={i18n._(LINKS.guideRemoveDuplicatesUrl)}
              to={i18n._(LINKS.guideRemoveDuplicatesUrl)}
              target="_blank"
            >
              from our guide
            </OutboundLink>
            .
          </WarningBlock>
        )}

        <CsvUpload
          isCsvProcessing={isCsvProcessing}
          csvInfo={csvInfo}
          onErrorClose={clearCsvStatus}
        >
          {/* Dont show upload button when upload completed for protected component */}
          {(!protect || !numRecipients) && (
            <>
              <FileInput
                isProcessing={isUploading}
                onFileSelected={uploadFile}
                disabled={protect && !template}
              />
              <p>or</p>
              <SampleCsv
                params={protect ? [] : params}
                protect={protect}
                template={template}
                defaultRecipient="user@email.com"
                setErrorMsg={setErrorMessage}
              />
            </>
          )}
        </CsvUpload>
        <ErrorBlock>{errorMessage}</ErrorBlock>
      </StepSection>

      {!isCsvProcessing && numRecipients > 0 && (
        <StepSection>
          <p className={styles.greyText}>Message preview</p>
          <EmailPreviewBlock
            body={preview?.body}
            themedBody={preview?.themedBody}
            subject={preview?.subject}
            replyTo={preview?.replyTo}
            from={preview?.from}
          />
        </StepSection>
      )}
      {!protect && (
        <ButtonGroup>
          <NextButton
            disabled={!numRecipients || isCsvProcessing}
            onClick={() => setActiveStep((s) => s + 1)}
          />
          <TextButton
            disabled={isCsvProcessing}
            onClick={() => setActiveStep((s) => s - 1)}
          >
            Previous
          </TextButton>
        </ButtonGroup>
      )}
    </>
  )
}
export default EmailRecipients<|MERGE_RESOLUTION|>--- conflicted
+++ resolved
@@ -210,20 +210,6 @@
 
   return (
     <>
-<<<<<<< HEAD
-      <PhonebookListSection
-        phonebookLists={phonebookLists}
-        setSelectedPhonebookListId={setSelectedPhonebookListId}
-        retrieveAndPopulatePhonebookLists={retrieveAndPopulatePhonebookLists}
-        isProcessing={isCsvProcessing}
-        // have to strip additional appended .csv label
-        defaultLabel={
-          phonebookLists.filter(
-            (l) => l.label === csvInfo.csvFilename?.slice(0, -4)
-          )[0]?.label
-        }
-      />
-=======
       {!campaign.protect && (
         <PhonebookListSection
           phonebookLists={phonebookLists}
@@ -238,7 +224,6 @@
           }
         />
       )}
->>>>>>> 88d511f6
       <StepSection>
         <StepHeader title="Upload CSV File">
           <p>
