--- conflicted
+++ resolved
@@ -160,10 +160,6 @@
     const lists = await getPhonebookListsByChannel({ channel: campaign.type })
     setPhonebookLists(
       lists.map((l: AgencyList) => {
-<<<<<<< HEAD
-        // replace all space with dash
-=======
->>>>>>> 873abe46
         return { label: l.name, value: l.id.toString() }
       })
     )
