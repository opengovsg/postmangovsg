--- conflicted
+++ resolved
@@ -205,24 +205,12 @@
           <div className="separator"></div>
         </>
       )}
-<<<<<<< HEAD
-
-      <NextButton
-        disabled={!numRecipients || isCsvProcessing}
-        onClick={onNext}
-      />
-=======
       {!protect && (
-        <div className="progress-button">
-          <PrimaryButton
-            disabled={!numRecipients || isCsvProcessing}
-            onClick={onNext}
-          >
-            Test Message →
-          </PrimaryButton>
-        </div>
+        <NextButton
+          disabled={!numRecipients || isCsvProcessing}
+          onClick={onNext}
+        />
       )}
->>>>>>> 6f6c6f58
     </>
   )
 }
