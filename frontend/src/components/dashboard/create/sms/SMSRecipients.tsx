--- conflicted
+++ resolved
@@ -26,17 +26,13 @@
 } from 'components/common'
 import { LINKS } from 'config'
 import { i18n } from '@lingui/core'
-<<<<<<< HEAD
 import {
   RecipientListType,
   SMSCampaign,
   SMSPreview,
   SMSProgress,
 } from 'classes'
-=======
-import { SMSCampaign, SMSPreview, SMSProgress } from 'classes'
 import { sendTiming } from 'services/ga.service'
->>>>>>> 5e872eb8
 import { CampaignContext } from 'contexts/campaign.context'
 import useUploadRecipients from 'components/custom-hooks/use-upload-recipients'
 
