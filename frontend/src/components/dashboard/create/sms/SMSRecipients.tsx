import React, {
  useState,
  useEffect,
  Dispatch,
  SetStateAction,
  useContext,
} from 'react'
import { useParams } from 'react-router-dom'

import {
  uploadFileToS3,
  deleteCsvStatus,
  getCsvStatus,
  CsvStatusResponse,
} from 'services/upload.service'
import {
  FileInput,
  CsvUpload,
  ErrorBlock,
  PreviewBlock,
  NextButton,
  SampleCsv,
  ButtonGroup,
  TextButton,
<<<<<<< HEAD
=======
  StepHeader,
  StepSection,
  InfoBlock,
>>>>>>> 44171fee
} from 'components/common'
import { SMSCampaign, SMSPreview, SMSProgress } from 'classes'
import { sendTiming } from 'services/ga.service'
import { CampaignContext } from 'contexts/campaign.context'

import styles from '../Create.module.scss'

const SMSRecipients = ({
<<<<<<< HEAD
  setActiveStep,
}: {
  setActiveStep: Dispatch<SetStateAction<SMSProgress>>
=======
  csvFilename: initialCsvFilename,
  numRecipients: initialNumRecipients,
  params,
  isProcessing: initialIsProcessing,
  isDemo,
  onNext,
  onPrevious,
}: {
  csvFilename: string
  numRecipients: number
  params: Array<string>
  isProcessing: boolean
  isDemo: boolean
  onNext: (changes: Partial<SMSCampaign>, next?: boolean) => void
  onPrevious: () => void
>>>>>>> 44171fee
}) => {
  const { campaign, setCampaign } = useContext(CampaignContext)
  const {
    isCsvProcessing: initialIsProcessing,
    numRecipients: initialNumRecipients,
    csvFilename: initialCsvFilename,
    params,
  } = campaign as SMSCampaign
  const [errorMessage, setErrorMessage] = useState(null)
  const [isCsvProcessing, setIsCsvProcessing] = useState(initialIsProcessing)
  const [isUploading, setIsUploading] = useState(false)
  const [csvInfo, setCsvInfo] = useState<
    Omit<CsvStatusResponse, 'isCsvProcessing' | 'preview'>
  >({
    numRecipients: initialNumRecipients,
    csvFilename: initialCsvFilename,
  })
  const [preview, setPreview] = useState({} as SMSPreview)
  const { id: campaignId } = useParams()

  const { csvFilename, numRecipients = 0 } = csvInfo

  // Poll csv status
  useEffect(() => {
    if (!campaignId) return

    let timeoutId: NodeJS.Timeout
    const pollStatus = async () => {
      try {
        const { isCsvProcessing, preview, ...newCsvInfo } = await getCsvStatus(
          +campaignId
        )
        setIsCsvProcessing(isCsvProcessing)
        setCsvInfo(newCsvInfo)
        if (preview) {
          setPreview(preview as SMSPreview)
        }
        if (isCsvProcessing) {
          timeoutId = setTimeout(pollStatus, 2000)
        }
      } catch (e) {
        setErrorMessage(e.message)
      }
    }

    // Retrieve status regardless of isCsvProcessing to retrieve csvError if any
    // If completed, it will only poll once
    pollStatus()

    return () => clearTimeout(timeoutId)
  }, [campaignId, isCsvProcessing])

  // If campaign properties change, bubble up to root campaign object
  useEffect(() => {
    setCampaign(
      (campaign) =>
        ({
          ...campaign,
          isCsvProcessing,
          csvFilename,
          numRecipients,
        } as SMSCampaign)
    )
  }, [isCsvProcessing, csvFilename, numRecipients, setCampaign])

  // Handle file upload
  async function uploadFile(files: File[]) {
    setIsUploading(true)
    setErrorMessage(null)
    const uploadTimeStart = performance.now()

    try {
      // user did not select a file
      if (!files[0] || !campaignId) {
        return
      }
      clearCsvStatus()
      const tempCsvFilename = await uploadFileToS3(+campaignId, files[0])

      const uploadTimeEnd = performance.now()
      sendTiming('Contacts file', 'upload', uploadTimeEnd - uploadTimeStart)

      setIsCsvProcessing(true)
      setCsvInfo((info) => ({ ...info, tempCsvFilename }))
    } catch (err) {
      setErrorMessage(err.message)
    } finally {
      setIsUploading(false)
    }
  }

  // Hide csv error from previous upload and delete from db
  function clearCsvStatus() {
    if (campaignId) {
      setCsvInfo((info) => ({ ...info, csvError: undefined }))
      deleteCsvStatus(+campaignId)
    }
  }

  return (
    <>
      <StepSection>
        <StepHeader
          title="Upload recipient list in CSV format"
          subtitle="Step 2"
        >
          <p>
            Only CSV format files are allowed. If you have an Excel file, please
            convert it by going to File &gt; Save As &gt; CSV (Comma delimited).
          </p>
          <p>
            CSV file must include a <b>recipient</b> column with
            recipients&apos; mobile numbers
          </p>
        </StepHeader>

        <CsvUpload
          isCsvProcessing={isCsvProcessing}
          csvInfo={csvInfo}
          onErrorClose={clearCsvStatus}
        >
          <FileInput isProcessing={isUploading} onFileSelected={uploadFile} />
          <p>or</p>
          <SampleCsv
            params={params}
            defaultRecipient="81234567"
            setErrorMsg={setErrorMessage}
          />
        </CsvUpload>
        {isDemo && (
          <InfoBlock title="Limited to 20 recipients">
            <span>
              You can only send out to 20 recipients per demo campaign. Only the
              first 20 rows in your CSV file will be taken.
            </span>
          </InfoBlock>
        )}
        <ErrorBlock>{errorMessage}</ErrorBlock>
      </StepSection>

      {!isCsvProcessing && numRecipients > 0 && (
        <StepSection>
          <p className={styles.greyText}>Message preview</p>
          <PreviewBlock body={preview.body}></PreviewBlock>
        </StepSection>
      )}

      <ButtonGroup>
        <NextButton
          disabled={!numRecipients || !csvFilename}
<<<<<<< HEAD
          onClick={() => setActiveStep((s) => s + 1)}
        />
        <TextButton onClick={() => setActiveStep((s) => s - 1)}>
          Previous
        </TextButton>
=======
          onClick={onNext}
        />
        <TextButton onClick={onPrevious}>Previous</TextButton>
>>>>>>> 44171fee
      </ButtonGroup>
    </>
  )
}

export default SMSRecipients<|MERGE_RESOLUTION|>--- conflicted
+++ resolved
@@ -22,12 +22,9 @@
   SampleCsv,
   ButtonGroup,
   TextButton,
-<<<<<<< HEAD
-=======
+  StepSection,
   StepHeader,
-  StepSection,
   InfoBlock,
->>>>>>> 44171fee
 } from 'components/common'
 import { SMSCampaign, SMSPreview, SMSProgress } from 'classes'
 import { sendTiming } from 'services/ga.service'
@@ -36,35 +33,20 @@
 import styles from '../Create.module.scss'
 
 const SMSRecipients = ({
-<<<<<<< HEAD
   setActiveStep,
 }: {
   setActiveStep: Dispatch<SetStateAction<SMSProgress>>
-=======
-  csvFilename: initialCsvFilename,
-  numRecipients: initialNumRecipients,
-  params,
-  isProcessing: initialIsProcessing,
-  isDemo,
-  onNext,
-  onPrevious,
-}: {
-  csvFilename: string
-  numRecipients: number
-  params: Array<string>
-  isProcessing: boolean
-  isDemo: boolean
-  onNext: (changes: Partial<SMSCampaign>, next?: boolean) => void
-  onPrevious: () => void
->>>>>>> 44171fee
 }) => {
   const { campaign, setCampaign } = useContext(CampaignContext)
   const {
     isCsvProcessing: initialIsProcessing,
     numRecipients: initialNumRecipients,
     csvFilename: initialCsvFilename,
+    demoMessageLimit,
     params,
   } = campaign as SMSCampaign
+  const isDemo = !!demoMessageLimit
+
   const [errorMessage, setErrorMessage] = useState(null)
   const [isCsvProcessing, setIsCsvProcessing] = useState(initialIsProcessing)
   const [isUploading, setIsUploading] = useState(false)
@@ -207,17 +189,11 @@
       <ButtonGroup>
         <NextButton
           disabled={!numRecipients || !csvFilename}
-<<<<<<< HEAD
           onClick={() => setActiveStep((s) => s + 1)}
         />
         <TextButton onClick={() => setActiveStep((s) => s - 1)}>
           Previous
         </TextButton>
-=======
-          onClick={onNext}
-        />
-        <TextButton onClick={onPrevious}>Previous</TextButton>
->>>>>>> 44171fee
       </ButtonGroup>
     </>
   )
