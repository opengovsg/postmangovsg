import cx from 'classnames'
import React, { useState, useCallback, useEffect } from 'react'
import { cloneDeep } from 'lodash'

import { Campaign, TelegramCampaign, TelegramProgress, Status } from 'classes'
import { ProgressPane } from 'components/common'
import TelegramTemplate from './TelegramTemplate'
import TelegramRecipients from './TelegramRecipients'
import TelegramCredentials from './TelegramCredentials'
import TelegramSend from './TelegramSend'
import TelegramDetail from './TelegramDetail'

import styles from '../Create.module.scss'

const TELEGRAM_PROGRESS_STEPS = [
  'Create message',
  'Upload recipients',
  'Insert credentials',
  'Preview and send',
]

const CreateTelegram = ({
  campaign: initialCampaign,
  onCampaignChange,
  finishLaterCallbackRef,
}: {
  campaign: TelegramCampaign
  onCampaignChange: (c: Campaign) => void
  finishLaterCallbackRef: React.MutableRefObject<(() => void) | undefined>
}) => {
  const [activeStep, setActiveStep] = useState(initialCampaign.progress)
  const [campaign, setCampaign] = useState(initialCampaign)

  useEffect(() => {
    onCampaignChange(campaign)
  }, [campaign, onCampaignChange])

  // Modifies campaign object in state and navigates to next step
  const onNext = useCallback((changes: any, next = true) => {
    setCampaign((c) => {
      const updatedCampaign = Object.assign(
        cloneDeep(c),
        changes
      ) as TelegramCampaign
      updatedCampaign.setProgress()
      return updatedCampaign
    })
    if (next) {
      setActiveStep((s) => s + 1)
    }
  }, [])

  const onPrevious = () => setActiveStep((s) => Math.max(s - 1, 0))

  // If isCsvProcessing, user can only access UploadRecipients tab
  useEffect(() => {
    if (campaign.isCsvProcessing) {
      setActiveStep(TelegramProgress.UploadRecipients)
    }
  }, [campaign.isCsvProcessing])

  function renderStep() {
    switch (activeStep) {
      case TelegramProgress.CreateTemplate:
        return (
          <TelegramTemplate
            body={campaign.body}
            onNext={onNext}
            finishLaterCallbackRef={finishLaterCallbackRef}
          />
        )
      case TelegramProgress.UploadRecipients:
        return (
          <TelegramRecipients
            params={campaign.params}
            csvFilename={campaign.csvFilename}
            numRecipients={campaign.numRecipients}
            isProcessing={campaign.isCsvProcessing}
            isDemo={!!campaign.demoMessageLimit}
            onNext={onNext}
            onPrevious={onPrevious}
          />
        )
      case TelegramProgress.InsertCredentials:
        return (
          <TelegramCredentials
            hasCredential={campaign.hasCredential}
            isDemo={!!campaign.demoMessageLimit}
            onNext={onNext}
            onPrevious={onPrevious}
          />
        )
      case TelegramProgress.Send:
        return (
          <TelegramSend
            numRecipients={campaign.numRecipients}
            onNext={onNext}
            onPrevious={onPrevious}
          />
        )
      default:
        return <p>Invalid step</p>
    }
  }

  return (
    <div className={styles.createContainer}>
      {campaign.status !== Status.Draft ? (
        <div className={cx(styles.stepContainer, styles.detailContainer)}>
          <TelegramDetail
            id={campaign.id}
            name={campaign.name}
            sentAt={campaign.sentAt}
            numRecipients={campaign.numRecipients}
<<<<<<< HEAD
            redacted={campaign.redacted}
=======
            isDemo={!!campaign.demoMessageLimit}
>>>>>>> a1ca21cb
          ></TelegramDetail>
        </div>
      ) : (
        <>
          <ProgressPane
            steps={TELEGRAM_PROGRESS_STEPS}
            activeStep={activeStep}
            setActiveStep={setActiveStep}
            progress={campaign.progress}
          />
          <div className={styles.stepContainer}>{renderStep()}</div>
        </>
      )}
    </div>
  )
}

export default CreateTelegram<|MERGE_RESOLUTION|>--- conflicted
+++ resolved
@@ -112,11 +112,8 @@
             name={campaign.name}
             sentAt={campaign.sentAt}
             numRecipients={campaign.numRecipients}
-<<<<<<< HEAD
             redacted={campaign.redacted}
-=======
             isDemo={!!campaign.demoMessageLimit}
->>>>>>> a1ca21cb
           ></TelegramDetail>
         </div>
       ) : (
