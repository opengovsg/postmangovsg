--- conflicted
+++ resolved
@@ -50,18 +50,7 @@
     <div className={styles.createContainer}>
       {status !== Status.Draft ? (
         <div className={cx(styles.stepContainer, styles.detailContainer)}>
-<<<<<<< HEAD
-          <TelegramDetail
-            id={campaign.id}
-            name={campaign.name}
-            sentAt={campaign.sentAt}
-            numRecipients={campaign.numRecipients}
-            redacted={campaign.redacted}
-            isDemo={!!campaign.demoMessageLimit}
-          ></TelegramDetail>
-=======
           <TelegramDetail></TelegramDetail>
->>>>>>> 64bb6c7d
         </div>
       ) : (
         <>
