import React, {
  useState,
  useEffect,
  useContext,
  Dispatch,
  SetStateAction,
} from 'react'
import { OutboundLink } from 'react-ga'
import { useParams } from 'react-router-dom'
import cx from 'classnames'

import { CampaignContext } from 'contexts/campaign.context'
import { LINKS } from 'config'
import {
  validateStoredCredentials,
  validateNewCredentials,
  verifyCampaignCredentials,
  getStoredCredentials,
} from 'services/telegram.service'
import {
  PrimaryButton,
  NextButton,
  DetailBlock,
  ErrorBlock,
  Dropdown,
  ButtonGroup,
  TextButton,
  StepHeader,
  StepSection,
  CredLabelInput,
  Checkbox,
  InfoBlock,
} from 'components/common'
import TelegramCredentialsInput from './TelegramCredentialsInput'
import TelegramValidationInput from './TelegramValidationInput'
import styles from '../Create.module.scss'
import { i18n } from 'locales'
import { TelegramCampaign, TelegramProgress } from 'classes'

const TelegramCredentials = ({
<<<<<<< HEAD
  setActiveStep,
}: {
  setActiveStep: Dispatch<SetStateAction<TelegramProgress>>
}) => {
  const DEMO_CREDENTIAL = 'Postman_Telegram_Demo'
  const { campaign, setCampaign } = useContext(CampaignContext)
  const { hasCredential: initialHasCredential, demoMessageLimit } = campaign
  const isDemo = !!demoMessageLimit

=======
  hasCredential: initialHasCredential,
  isDemo,
  onNext,
  onPrevious,
}: {
  hasCredential: boolean
  isDemo: boolean
  onNext: (changes: any, next?: boolean) => void
  onPrevious: () => void
}) => {
  const DEMO_CREDENTIAL = 'Postman_Telegram_Demo'
>>>>>>> 44171fee
  const [hasCredential, setHasCredential] = useState(initialHasCredential)
  const [credLabels, setCredLabels] = useState([] as string[])
  const [storedCredentials, setStoredCredentials] = useState(
    [] as { label: string; value: string }[]
  )
  const [selectedCredential, setSelectedCredential] = useState('')
  const [creds, setCreds] = useState(null as any)
  const [label, setLabel] = useState('')
  const [saveCredentialWithLabel, setSaveCredentialWithLabel] = useState(false)
  const [showCredentialFields, setShowCredentialFields] = useState(
    !hasCredential
  )
  const [isManual, setIsManual] = useState(false)
  const [errorMessage, setErrorMessage] = useState(null)
  const [sendSuccess, setSendSuccess] = useState(false)
  const [isValidating, setIsValidating] = useState(false)
  const { id: campaignId } = useParams()
  useEffect(() => {
    async function populateStoredCredentials(defaultLabels: string[]) {
      try {
        const labels = await getStoredCredentials()
        const allLabels = defaultLabels.concat(labels)
        setCredLabels(allLabels)
        setStoredCredentials(allLabels.map((c) => ({ label: c, value: c })))
        if (!allLabels.length) {
          setIsManual(true)
        }
      } catch (e) {
        console.error(e)
        setErrorMessage(e.message)
      }
    }
    const defaultLabels = isDemo ? [DEMO_CREDENTIAL] : []
    populateStoredCredentials(defaultLabels)
  }, [isDemo])

  function toggleInputMode() {
    setIsManual((m) => !m)
    setCreds(null)
    setLabel('')
    setSaveCredentialWithLabel(false)
    setSelectedCredential('')
  }

  function toggleReplaceCredentials() {
    setErrorMessage(null)
    setSendSuccess(false)
    setShowCredentialFields(true)
  }

  async function handleValidateCredentials() {
    setErrorMessage(null)
    setIsValidating(true)

    try {
      if (!campaignId) {
        throw new Error('Invalid campaign id')
      }

      if (isManual && creds) {
        await validateNewCredentials({
          campaignId: +campaignId,
          ...creds,
        })
      } else if (!isManual && selectedCredential) {
        await validateStoredCredentials({
          campaignId: +campaignId,
          label: selectedCredential,
        })
      } else {
        throw new Error('Missing credentials')
      }

<<<<<<< HEAD
=======
      await validateNewCredentials({
        campaignId: +campaignId,
        ...creds,
        ...(saveCredentialWithLabel && { label }),
      })

>>>>>>> 44171fee
      setHasCredential(true)
      setShowCredentialFields(false)
      // Saves hasCredential property but do not advance to next step
      setCampaign(
        (campaign) => ({ ...campaign, hasCredential: true } as TelegramCampaign)
      )
    } catch (e) {
      setErrorMessage(e.message)
    }

    setIsValidating(false)
  }

  async function handleSendValidationMessage(recipient: string) {
    setErrorMessage(null)
    setSendSuccess(false)
    try {
      if (!campaignId) {
        throw new Error('Invalid campaign id')
      }

      await verifyCampaignCredentials({
        campaignId: +campaignId,
        recipient,
      })
      setSendSuccess(true)
    } catch (e) {
      setErrorMessage(e.message)
    }
  }

  function renderCredentialFields(isEmbedded = false) {
    return (
      <>
        <StepHeader
          title="Insert your Telegram credentials"
          subtitle={isEmbedded ? '' : 'Step 3'}
        >
          <p className={styles.validateCredentialsInfo}>
            Select from your stored credentials or add new ones.
          </p>
        </StepHeader>

        {isManual ? (
          <>
            {storedCredentials.length ? (
              <StepSection>
                <p className="clickable" onClick={toggleInputMode}>
                  Select from stored credentials
                </p>
              </StepSection>
            ) : null}

            <StepSection>
              <StepHeader title="Add new credentials">
                <p className={styles.validateCredentialsInfo}>
                  Please provide your Telegram bot token for validation. If you
                  are unsure about how to retrieve your bot token, please follow
                  the instructions provided&nbsp;
                  <OutboundLink
                    eventLabel={i18n._(LINKS.guideTelegramUrl)}
                    to={i18n._(LINKS.guideTelegramUrl)}
                    target="_blank"
                  >
                    here.
                  </OutboundLink>
                </p>
              </StepHeader>

              <div>
                <CredLabelInput
                  className={{
                    [styles.credentialLabelInputError]:
                      saveCredentialWithLabel && !label,
                  }}
                  value={label}
                  onChange={setLabel}
                  labels={credLabels}
                />
                {saveCredentialWithLabel && !label && (
                  <span className={styles.credentialLabelError}>
                    Please enter a credential name
                  </span>
                )}
                <Checkbox
                  checked={saveCredentialWithLabel}
                  onChange={setSaveCredentialWithLabel}
                >
                  Save this credential for future use. If unchecked, nothing is
                  saved.
                </Checkbox>
              </div>
              <div className={styles.validateCredentialsInfo}>
                <TelegramCredentialsInput onFilled={setCreds} />
              </div>
              <ErrorBlock>{errorMessage}</ErrorBlock>
            </StepSection>

            <ButtonGroup>
<<<<<<< HEAD
              <PrimaryButton
                disabled={!creds}
                onClick={handleValidateCredentials}
              >
=======
              <PrimaryButton disabled={!creds} onClick={handleNewCredentials}>
>>>>>>> 44171fee
                {isValidating ? (
                  <>
                    Validating<i className="bx bx-loader-alt bx-spin"></i>
                  </>
                ) : (
                  <>
                    Validate credentials{' '}
                    <i className="bx bx-right-arrow-alt"></i>
                  </>
                )}
              </PrimaryButton>
<<<<<<< HEAD
              <TextButton onClick={() => setActiveStep((s) => s - 1)}>
                Previous
              </TextButton>
=======
              <TextButton onClick={onPrevious}>Previous</TextButton>
>>>>>>> 44171fee
            </ButtonGroup>
          </>
        ) : (
          <>
            <StepSection>
              <Dropdown
                onSelect={setSelectedCredential}
                options={storedCredentials}
                defaultLabel={storedCredentials[0]?.label}
              ></Dropdown>
              <ErrorBlock>{errorMessage}</ErrorBlock>

              <p className="clickable" onClick={() => setIsManual(true)}>
                Add new credentials
              </p>
<<<<<<< HEAD

              {isDemo && selectedCredential === DEMO_CREDENTIAL && (
                <InfoBlock title="Use demo credentials">
                  <p>
                    In demo mode, you can use Postman&apos;s default Telegram
                    bot to try sending Telegram messages. In a normal campaign,
                    you’d have to set up your own Telegram bot.{' '}
                    <OutboundLink
                      className={cx(styles.inputLabelHelpLink, styles.infoLink)}
                      eventLabel={i18n._(LINKS.guideTelegramUrl)}
                      to={i18n._(LINKS.guideTelegramUrl)}
                      target="_blank"
                    >
                      Learn more
                    </OutboundLink>
                  </p>
                  <p>
                    Make sure that you and your recipients are{' '}
                    <b>
                      subscribed to
                      <OutboundLink
                        className={cx(
                          styles.inputLabelHelpLink,
                          styles.infoLink
                        )}
                        eventLabel={i18n._(LINKS.demoTelegramBotUrl)}
                        to={i18n._(LINKS.demoTelegramBotUrl)}
                        target="_blank"
                      >
                        @postmangovsgbot
                      </OutboundLink>
                    </b>{' '}
                    before proceeding. Unsubscribed recipients will not receive
                    your message.
                  </p>
                </InfoBlock>
              )}
            </StepSection>

=======

              {isDemo && selectedCredential === DEMO_CREDENTIAL && (
                <InfoBlock title="Use demo credentials">
                  <p>
                    In demo mode, you can use Postman&apos;s default Telegram
                    bot to try sending Telegram messages. In a normal campaign,
                    you’d have to set up your own Telegram bot.{' '}
                    <OutboundLink
                      className={cx(styles.inputLabelHelpLink, styles.infoLink)}
                      eventLabel={i18n._(LINKS.guideTelegramUrl)}
                      to={i18n._(LINKS.guideTelegramUrl)}
                      target="_blank"
                    >
                      Learn more
                    </OutboundLink>
                  </p>
                  <p>
                    Make sure that you and your recipients are{' '}
                    <b>
                      subscribed to
                      <OutboundLink
                        className={cx(
                          styles.inputLabelHelpLink,
                          styles.infoLink
                        )}
                        eventLabel={i18n._(LINKS.demoTelegramBotUrl)}
                        to={i18n._(LINKS.demoTelegramBotUrl)}
                        target="_blank"
                      >
                        @postmangovsgbot
                      </OutboundLink>
                    </b>{' '}
                    before proceeding. Unsubscribed recipients will not receive
                    your message.
                  </p>
                </InfoBlock>
              )}
            </StepSection>

>>>>>>> 44171fee
            <ButtonGroup>
              <PrimaryButton
                disabled={!selectedCredential}
                onClick={handleValidateCredentials}
              >
                {isValidating ? (
                  <>
                    Validating<i className="bx bx-loader-alt bx-spin"></i>
                  </>
                ) : (
                  <>
                    Validate credentials{' '}
                    <i className="bx bx-right-arrow-alt"></i>
                  </>
                )}
              </PrimaryButton>
<<<<<<< HEAD
              <TextButton onClick={() => setActiveStep((s) => s - 1)}>
                Previous
              </TextButton>
=======
              <TextButton onClick={onPrevious}>Previous</TextButton>
>>>>>>> 44171fee
            </ButtonGroup>
          </>
        )}
      </>
    )
  }

  return (
    <>
      {hasCredential ? (
        <>
          <StepHeader
            title="Your current credentials have already been validated."
            subtitle="Step 3"
          >
            <p>
              Entering new credentials will overwrite the previous validated
              one. This action is irreversible. Please proceed with caution.
            </p>
          </StepHeader>
          {showCredentialFields ? (
            <>
              <div className="separator"></div>
              {renderCredentialFields(true)}
            </>
          ) : (
            <>
              <StepSection>
                <PrimaryButton
                  className={cx(styles.darkBlueBtn)}
                  onClick={toggleReplaceCredentials}
                >
                  Enter new credentials
                </PrimaryButton>
              </StepSection>

              <StepSection>
                <StepHeader title="Optional: Send a test message">
                  <p className={styles.validateCredentialsInfo}>
                    To ensure everything is working perfectly, please send a
                    test message to receive a preview of your message. Do note
                    that the phone number you are testing with must already be{' '}
                    <b>subscribed to the bot</b>.
                  </p>
                </StepHeader>
                <TelegramValidationInput
                  onClick={handleSendValidationMessage}
                />
                {sendSuccess && (
                  <DetailBlock>
                    <li>
                      <i className="bx bx-check-circle"></i>
                      <span>Message sent successfully.</span>
                    </li>
                  </DetailBlock>
                )}
                <ErrorBlock>{errorMessage}</ErrorBlock>
              </StepSection>

              <ButtonGroup>
<<<<<<< HEAD
                <NextButton
                  disabled={!hasCredential}
                  onClick={() => setActiveStep((s) => s + 1)}
                />
                <TextButton onClick={() => setActiveStep((s) => s - 1)}>
                  Previous
                </TextButton>
=======
                <NextButton disabled={!hasCredential} onClick={onNext} />
                <TextButton onClick={onPrevious}>Previous</TextButton>
>>>>>>> 44171fee
              </ButtonGroup>
            </>
          )}
        </>
      ) : (
        <>{renderCredentialFields()}</>
      )}
    </>
  )
}

export default TelegramCredentials<|MERGE_RESOLUTION|>--- conflicted
+++ resolved
@@ -38,7 +38,6 @@
 import { TelegramCampaign, TelegramProgress } from 'classes'
 
 const TelegramCredentials = ({
-<<<<<<< HEAD
   setActiveStep,
 }: {
   setActiveStep: Dispatch<SetStateAction<TelegramProgress>>
@@ -48,19 +47,6 @@
   const { hasCredential: initialHasCredential, demoMessageLimit } = campaign
   const isDemo = !!demoMessageLimit
 
-=======
-  hasCredential: initialHasCredential,
-  isDemo,
-  onNext,
-  onPrevious,
-}: {
-  hasCredential: boolean
-  isDemo: boolean
-  onNext: (changes: any, next?: boolean) => void
-  onPrevious: () => void
-}) => {
-  const DEMO_CREDENTIAL = 'Postman_Telegram_Demo'
->>>>>>> 44171fee
   const [hasCredential, setHasCredential] = useState(initialHasCredential)
   const [credLabels, setCredLabels] = useState([] as string[])
   const [storedCredentials, setStoredCredentials] = useState(
@@ -78,6 +64,7 @@
   const [sendSuccess, setSendSuccess] = useState(false)
   const [isValidating, setIsValidating] = useState(false)
   const { id: campaignId } = useParams()
+
   useEffect(() => {
     async function populateStoredCredentials(defaultLabels: string[]) {
       try {
@@ -134,15 +121,6 @@
         throw new Error('Missing credentials')
       }
 
-<<<<<<< HEAD
-=======
-      await validateNewCredentials({
-        campaignId: +campaignId,
-        ...creds,
-        ...(saveCredentialWithLabel && { label }),
-      })
-
->>>>>>> 44171fee
       setHasCredential(true)
       setShowCredentialFields(false)
       // Saves hasCredential property but do not advance to next step
@@ -242,14 +220,10 @@
             </StepSection>
 
             <ButtonGroup>
-<<<<<<< HEAD
               <PrimaryButton
                 disabled={!creds}
                 onClick={handleValidateCredentials}
               >
-=======
-              <PrimaryButton disabled={!creds} onClick={handleNewCredentials}>
->>>>>>> 44171fee
                 {isValidating ? (
                   <>
                     Validating<i className="bx bx-loader-alt bx-spin"></i>
@@ -261,13 +235,9 @@
                   </>
                 )}
               </PrimaryButton>
-<<<<<<< HEAD
               <TextButton onClick={() => setActiveStep((s) => s - 1)}>
                 Previous
               </TextButton>
-=======
-              <TextButton onClick={onPrevious}>Previous</TextButton>
->>>>>>> 44171fee
             </ButtonGroup>
           </>
         ) : (
@@ -283,7 +253,6 @@
               <p className="clickable" onClick={() => setIsManual(true)}>
                 Add new credentials
               </p>
-<<<<<<< HEAD
 
               {isDemo && selectedCredential === DEMO_CREDENTIAL && (
                 <InfoBlock title="Use demo credentials">
@@ -323,47 +292,6 @@
               )}
             </StepSection>
 
-=======
-
-              {isDemo && selectedCredential === DEMO_CREDENTIAL && (
-                <InfoBlock title="Use demo credentials">
-                  <p>
-                    In demo mode, you can use Postman&apos;s default Telegram
-                    bot to try sending Telegram messages. In a normal campaign,
-                    you’d have to set up your own Telegram bot.{' '}
-                    <OutboundLink
-                      className={cx(styles.inputLabelHelpLink, styles.infoLink)}
-                      eventLabel={i18n._(LINKS.guideTelegramUrl)}
-                      to={i18n._(LINKS.guideTelegramUrl)}
-                      target="_blank"
-                    >
-                      Learn more
-                    </OutboundLink>
-                  </p>
-                  <p>
-                    Make sure that you and your recipients are{' '}
-                    <b>
-                      subscribed to
-                      <OutboundLink
-                        className={cx(
-                          styles.inputLabelHelpLink,
-                          styles.infoLink
-                        )}
-                        eventLabel={i18n._(LINKS.demoTelegramBotUrl)}
-                        to={i18n._(LINKS.demoTelegramBotUrl)}
-                        target="_blank"
-                      >
-                        @postmangovsgbot
-                      </OutboundLink>
-                    </b>{' '}
-                    before proceeding. Unsubscribed recipients will not receive
-                    your message.
-                  </p>
-                </InfoBlock>
-              )}
-            </StepSection>
-
->>>>>>> 44171fee
             <ButtonGroup>
               <PrimaryButton
                 disabled={!selectedCredential}
@@ -380,13 +308,9 @@
                   </>
                 )}
               </PrimaryButton>
-<<<<<<< HEAD
               <TextButton onClick={() => setActiveStep((s) => s - 1)}>
                 Previous
               </TextButton>
-=======
-              <TextButton onClick={onPrevious}>Previous</TextButton>
->>>>>>> 44171fee
             </ButtonGroup>
           </>
         )}
@@ -446,20 +370,10 @@
                 <ErrorBlock>{errorMessage}</ErrorBlock>
               </StepSection>
 
-              <ButtonGroup>
-<<<<<<< HEAD
-                <NextButton
-                  disabled={!hasCredential}
-                  onClick={() => setActiveStep((s) => s + 1)}
-                />
-                <TextButton onClick={() => setActiveStep((s) => s - 1)}>
-                  Previous
-                </TextButton>
-=======
-                <NextButton disabled={!hasCredential} onClick={onNext} />
-                <TextButton onClick={onPrevious}>Previous</TextButton>
->>>>>>> 44171fee
-              </ButtonGroup>
+              <NextButton
+                disabled={!hasCredential}
+                onClick={() => setActiveStep((s) => s + 1)}
+              />
             </>
           )}
         </>
