--- conflicted
+++ resolved
@@ -16,15 +16,12 @@
   InfoBlock,
   ErrorBlock,
   Dropdown,
-<<<<<<< HEAD
   ButtonGroup,
   TextButton,
   StepHeader,
   StepSection,
-=======
   CredLabelInput,
   Checkbox,
->>>>>>> 791d0d8a
 } from 'components/common'
 import TelegramCredentialsInput from './TelegramCredentialsInput'
 import TelegramValidationInput from './TelegramValidationInput'
@@ -199,7 +196,29 @@
                 </p>
               </StepHeader>
 
-<<<<<<< HEAD
+              <div>
+                <CredLabelInput
+                  className={{
+                    [styles.credentialLabelInputError]:
+                      saveCredentialWithLabel && !label,
+                  }}
+                  value={label}
+                  onChange={setLabel}
+                  labels={credLabels}
+                />
+                {saveCredentialWithLabel && !label && (
+                  <span className={styles.credentialLabelError}>
+                    Please enter a credential name
+                  </span>
+                )}
+                <Checkbox
+                  checked={saveCredentialWithLabel}
+                  onChange={setSaveCredentialWithLabel}
+                >
+                  Save this credential for future use. If unchecked, nothing is
+                  saved.
+                </Checkbox>
+              </div>
               <div className={styles.validateCredentialsInfo}>
                 <TelegramCredentialsInput onFilled={setCreds} />
               </div>
@@ -208,39 +227,6 @@
 
             <ButtonGroup>
               <PrimaryButton disabled={!creds} onClick={handleNewCredentials}>
-=======
-            <div className={styles.validateCredentialsInfo}>
-              <CredLabelInput
-                className={{
-                  [styles.credentialLabelInputError]:
-                    saveCredentialWithLabel && !label,
-                }}
-                value={label}
-                onChange={setLabel}
-                labels={credLabels}
-              />
-              {saveCredentialWithLabel && !label && (
-                <span className={styles.credentialLabelError}>
-                  Please enter a credential name
-                </span>
-              )}
-              <Checkbox
-                checked={saveCredentialWithLabel}
-                onChange={setSaveCredentialWithLabel}
-              >
-                Save this credential for future use. If unchecked, nothing is
-                saved.
-              </Checkbox>
-              <TelegramCredentialsInput onFilled={setCreds} />
-            </div>
-            <ErrorBlock>{errorMessage}</ErrorBlock>
-
-            <div className="progress-button">
-              <PrimaryButton
-                disabled={!creds || (saveCredentialWithLabel && !label)}
-                onClick={handleNewCredentials}
-              >
->>>>>>> 791d0d8a
                 {isValidating ? (
                   <>
                     Validating<i className="bx bx-loader-alt bx-spin"></i>
