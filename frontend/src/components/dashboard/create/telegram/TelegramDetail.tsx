import React, { useState, useEffect, useContext } from 'react'

import { CampaignContext } from 'contexts/campaign.context'
import { Status, CampaignStats, ChannelType } from 'classes/Campaign'
import {
  getCampaignStats,
  stopCampaign,
  retryCampaign,
} from 'services/campaign.service'
import { StepHeader, ProgressDetails } from 'components/common'
import { ModalContext } from 'contexts/modal.context'
import { GA_USER_EVENTS, sendUserEvent } from 'services/ga.service'
import CompletedDemoModal from 'components/dashboard/demo/completed-demo-modal'

<<<<<<< HEAD
const TelegramDetail = ({
  id,
  name,
  sentAt,
  numRecipients,
  redacted,
  isDemo,
}: {
  id: number
  name: string
  sentAt: Date
  numRecipients: number
  redacted: boolean
  isDemo: boolean
}) => {
=======
const TelegramDetail = () => {
>>>>>>> 64bb6c7d
  const { setModalContent } = useContext(ModalContext) // Destructured to avoid the addition of modalContext to useEffect's dependencies
  const { campaign } = useContext(CampaignContext)
  const { id, demoMessageLimit } = campaign
  const isDemo = !!demoMessageLimit
  const [stats, setStats] = useState(new CampaignStats({}))

  async function refreshCampaignStats(id: number, forceRefresh = false) {
    const campaignStats = await getCampaignStats(id, forceRefresh)
    setStats(campaignStats)
    return campaignStats
  }

  async function handleRefreshStats() {
    try {
      await refreshCampaignStats(id, true)
    } catch (err) {
      console.error(err)
    }
  }

  async function handlePause() {
    try {
      sendUserEvent(GA_USER_EVENTS.PAUSE_SENDING, ChannelType.Telegram)
      await stopCampaign(id)
      await refreshCampaignStats(id)
    } catch (err) {
      console.error(err)
    }
  }

  async function handleRetry() {
    try {
      sendUserEvent(GA_USER_EVENTS.RETRY_RESUME_SENDING, ChannelType.Telegram)
      await retryCampaign(id)
      await refreshCampaignStats(id)
    } catch (err) {
      console.error(err)
    }
  }

  useEffect(() => {
    let timeoutId: NodeJS.Timeout

    async function poll() {
      const { status } = await refreshCampaignStats(id)

      if (status !== Status.Sent) {
        timeoutId = setTimeout(poll, 2000)
      }
    }

    poll()
    return () => {
      timeoutId && clearTimeout(timeoutId)
    }
  }, [id, stats.status])

  useEffect(() => {
    function renderCompletedDemoModal() {
      setModalContent(
        <CompletedDemoModal
          selectedChannel={ChannelType.Telegram}
        ></CompletedDemoModal>
      )
    }
    if (isDemo && stats.status === Status.Sent) renderCompletedDemoModal()
  }, [isDemo, setModalContent, stats.status])

  function renderProgressHeader() {
    if (stats.waitTime && stats.waitTime > 0) {
      const waitMin = Math.ceil(stats.waitTime / 60)
      return (
        <StepHeader title="Other campaigns are queued ahead of this campaign.">
          <p>
            Your campaign should start in approximately{' '}
            <b>{waitMin > 1 ? `${waitMin} minutes` : `${waitMin} minute`}</b>.
            You can leave this page in the meantime, and check on the progress
            by returning to this page from the Campaigns tab.
          </p>
        </StepHeader>
      )
    } else if (stats.status === Status.Sending) {
      return (
        <StepHeader title="Your campaign is being sent out now!">
          <p>
            It may take some time to complete. You can leave this page in the
            meantime, and check on the progress by returning to this page from
            the Campaigns tab.
          </p>
        </StepHeader>
      )
    } else {
      return (
        <StepHeader title="Your campaign has been sent!">
          <p>
            If there are errors with sending your messages, you can click Retry
            to send again.
          </p>
          <p>
            An export button will appear for you to download a report with the
            recipient’s mobile number and delivery status when it is ready.
          </p>
        </StepHeader>
      )
    }
  }

  function renderProgressDetails() {
    return (
      <>
        <div className="separator"></div>
        {stats.status && (
          <ProgressDetails
            stats={stats}
            redacted={redacted}
            handlePause={handlePause}
            handleRetry={handleRetry}
            handleRefreshStats={handleRefreshStats}
          />
        )}
      </>
    )
  }

  return (
    <>
      {renderProgressHeader()}
      {renderProgressDetails()}
    </>
  )
}

export default TelegramDetail<|MERGE_RESOLUTION|>--- conflicted
+++ resolved
@@ -12,25 +12,7 @@
 import { GA_USER_EVENTS, sendUserEvent } from 'services/ga.service'
 import CompletedDemoModal from 'components/dashboard/demo/completed-demo-modal'
 
-<<<<<<< HEAD
-const TelegramDetail = ({
-  id,
-  name,
-  sentAt,
-  numRecipients,
-  redacted,
-  isDemo,
-}: {
-  id: number
-  name: string
-  sentAt: Date
-  numRecipients: number
-  redacted: boolean
-  isDemo: boolean
-}) => {
-=======
 const TelegramDetail = () => {
->>>>>>> 64bb6c7d
   const { setModalContent } = useContext(ModalContext) // Destructured to avoid the addition of modalContext to useEffect's dependencies
   const { campaign } = useContext(CampaignContext)
   const { id, demoMessageLimit } = campaign
@@ -145,7 +127,7 @@
         {stats.status && (
           <ProgressDetails
             stats={stats}
-            redacted={redacted}
+            redacted={campaign.redacted}
             handlePause={handlePause}
             handleRetry={handleRetry}
             handleRefreshStats={handleRefreshStats}
