import React, { useState, useEffect, useContext } from 'react'

import { Status, CampaignStats, ChannelType } from 'classes/Campaign'
import {
  getCampaignStats,
  stopCampaign,
  retryCampaign,
} from 'services/campaign.service'
import { StepHeader, ProgressDetails } from 'components/common'
import { ModalContext } from 'contexts/modal.context'
import { GA_USER_EVENTS, sendUserEvent } from 'services/ga.service'
import CompletedDemoModal from 'components/dashboard/demo/completed-demo-modal'

const TelegramDetail = ({
  id,
  name,
  sentAt,
  numRecipients,
<<<<<<< HEAD
  redacted,
=======
  isDemo,
>>>>>>> a1ca21cb
}: {
  id: number
  name: string
  sentAt: Date
  numRecipients: number
<<<<<<< HEAD
  redacted: boolean
=======
  isDemo: boolean
>>>>>>> a1ca21cb
}) => {
  const { setModalContent } = useContext(ModalContext) // Destructured to avoid the addition of modalContext to useEffect's dependencies
  const [stats, setStats] = useState(new CampaignStats({}))

  async function refreshCampaignStats(id: number, forceRefresh = false) {
    const campaignStats = await getCampaignStats(id, forceRefresh)
    setStats(campaignStats)
    return campaignStats
  }

  async function handleRefreshStats() {
    try {
      await refreshCampaignStats(id, true)
    } catch (err) {
      console.error(err)
    }
  }

  async function handlePause() {
    try {
      sendUserEvent(GA_USER_EVENTS.PAUSE_SENDING, ChannelType.Telegram)
      await stopCampaign(id)
      await refreshCampaignStats(id)
    } catch (err) {
      console.error(err)
    }
  }

  async function handleRetry() {
    try {
      sendUserEvent(GA_USER_EVENTS.RETRY_RESUME_SENDING, ChannelType.Telegram)
      await retryCampaign(id)
      await refreshCampaignStats(id)
    } catch (err) {
      console.error(err)
    }
  }

  useEffect(() => {
    let timeoutId: NodeJS.Timeout

    async function poll() {
      const { status } = await refreshCampaignStats(id)

      if (status !== Status.Sent) {
        timeoutId = setTimeout(poll, 2000)
      }
    }

    poll()
    return () => {
      timeoutId && clearTimeout(timeoutId)
    }
  }, [id, stats.status])

  useEffect(() => {
    function renderCompletedDemoModal() {
      setModalContent(
        <CompletedDemoModal
          selectedChannel={ChannelType.Telegram}
        ></CompletedDemoModal>
      )
    }
    if (isDemo && stats.status === Status.Sent) renderCompletedDemoModal()
  }, [isDemo, setModalContent, stats.status])

  function renderProgressHeader() {
    if (stats.waitTime && stats.waitTime > 0) {
      const waitMin = Math.ceil(stats.waitTime / 60)
      return (
        <StepHeader title="Other campaigns are queued ahead of this campaign.">
          <p>
            Your campaign should start in approximately{' '}
            <b>{waitMin > 1 ? `${waitMin} minutes` : `${waitMin} minute`}</b>.
            You can leave this page in the meantime, and check on the progress
            by returning to this page from the Campaigns tab.
          </p>
        </StepHeader>
      )
    } else if (stats.status === Status.Sending) {
      return (
        <StepHeader title="Your campaign is being sent out now!">
          <p>
            It may take some time to complete. You can leave this page in the
            meantime, and check on the progress by returning to this page from
            the Campaigns tab.
          </p>
        </StepHeader>
      )
    } else {
      return (
        <StepHeader title="Your campaign has been sent!">
          <p>
            If there are errors with sending your messages, you can click Retry
            to send again.
          </p>
          <p>
            An export button will appear for you to download a report with the
            recipient’s mobile number and delivery status when it is ready.
          </p>
        </StepHeader>
      )
    }
  }

  function renderProgressDetails() {
    return (
      <>
        <div className="separator"></div>
        {stats.status && (
          <ProgressDetails
            campaignId={id}
            campaignName={name}
            campaignType={ChannelType.Telegram}
            sentAt={sentAt}
            numRecipients={numRecipients}
            stats={stats}
            redacted={redacted}
            handlePause={handlePause}
            handleRetry={handleRetry}
            handleRefreshStats={handleRefreshStats}
          />
        )}
      </>
    )
  }

  return (
    <>
      {renderProgressHeader()}
      {renderProgressDetails()}
    </>
  )
}

export default TelegramDetail<|MERGE_RESOLUTION|>--- conflicted
+++ resolved
@@ -16,21 +16,15 @@
   name,
   sentAt,
   numRecipients,
-<<<<<<< HEAD
   redacted,
-=======
   isDemo,
->>>>>>> a1ca21cb
 }: {
   id: number
   name: string
   sentAt: Date
   numRecipients: number
-<<<<<<< HEAD
   redacted: boolean
-=======
   isDemo: boolean
->>>>>>> a1ca21cb
 }) => {
   const { setModalContent } = useContext(ModalContext) // Destructured to avoid the addition of modalContext to useEffect's dependencies
   const [stats, setStats] = useState(new CampaignStats({}))
