--- conflicted
+++ resolved
@@ -164,7 +164,7 @@
   function renderSelect() {
     return (
       <div className={styles.centerAlign}>
-        <img src={ChooseChannelsImage}></img>
+        <img src={ChooseChannelsImage} alt="" />
         <h2>Select channel type to add credentials</h2>
         <div className={styles.channelTypes}>
           <PrimaryButton onClick={() => selectCredentialType(ChannelType.SMS)}>
@@ -283,18 +283,9 @@
 
     return (
       <>
-<<<<<<< HEAD
         <img src={ConfirmImage} alt="" />
-        <h2>Almost there, validate credentials to finish</h2>
-        <p>
-          To ensure your credentials are working perfectly, please enter an
-          available mobile number to receive a validation message.
-        </p>
-=======
-        <img src={ConfirmImage}></img>
         <h2>{messageTitle}</h2>
         <p>{message}</p>
->>>>>>> 19bb15af
         {validateInput}
       </>
     )
@@ -304,16 +295,7 @@
     switch (credStep) {
       // Credential type select step
       case AddCredentialStep.SelectType:
-<<<<<<< HEAD
-        return (
-          <>
-            <button type="button" onClick={() => setCredType(ChannelType.SMS)}>sms</button>
-            <button type="button" onClick={() => setCredType(ChannelType.Email)}>sms</button>
-          </>
-        )
-=======
         return renderSelect()
->>>>>>> 19bb15af
       // Input credentials step
       case AddCredentialStep.Input:
         return renderCredentialInput()
