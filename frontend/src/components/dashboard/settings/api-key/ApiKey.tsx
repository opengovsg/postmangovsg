--- conflicted
+++ resolved
@@ -91,11 +91,7 @@
     } catch (e) {
       setErrorMsg(e.message)
     }
-<<<<<<< HEAD
-    setIsRegeneratingApiKey(false)
     if (onGenerate) onGenerate()
-=======
->>>>>>> 40350bf4
   }
 
   let buttonLabel = ''
