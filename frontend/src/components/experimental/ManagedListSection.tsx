import { Dispatch, SetStateAction } from 'react'

import { List } from 'classes'
import { Dropdown } from 'components/common'

<<<<<<< HEAD
const ManagedListSection = ({
  managedLists,
  setSelectedListId,
}: {
  managedLists: List[]
  setSelectedListId: Dispatch<SetStateAction<number | undefined>>
}) => {
=======
export const ManagedListSection = () => {
>>>>>>> 0692f1cf
  return (
    <>
      <h3>Choose recipient list</h3>
      <p>Reuse an existing list for your campaign.</p>

      <Dropdown
        disabled={!managedLists.length}
        options={managedLists.map((list) => {
          return {
            label: list.filename,
            value: list.id.toString(),
          }
        })}
        onSelect={(value) => setSelectedListId(+value)}
        defaultLabel="Select existing recipient list"
        aria-label="Managed list selector"
      />
    </>
  )
}<|MERGE_RESOLUTION|>--- conflicted
+++ resolved
@@ -3,7 +3,6 @@
 import { List } from 'classes'
 import { Dropdown } from 'components/common'
 
-<<<<<<< HEAD
 const ManagedListSection = ({
   managedLists,
   setSelectedListId,
@@ -11,9 +10,6 @@
   managedLists: List[]
   setSelectedListId: Dispatch<SetStateAction<number | undefined>>
 }) => {
-=======
-export const ManagedListSection = () => {
->>>>>>> 0692f1cf
   return (
     <>
       <h3>Choose recipient list</h3>
