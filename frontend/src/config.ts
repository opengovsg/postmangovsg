import axios from 'axios'

/**
 * React env vars are used for injecting variables at build time
 * https://create-react-app.dev/docs/adding-custom-environment-variables/#referencing-environment-variables-in-the-html
 */
const missingEnvVars = [
  'REACT_APP_TITLE',
  'REACT_APP_DESCRIPTION',
  'REACT_APP_BACKEND_URL',
  'REACT_APP_GUIDE_URL',
  'REACT_APP_GUIDE_CREDENTIALS_URL',
  'REACT_APP_GUIDE_POWER_USER_URL',
  'REACT_APP_CONTACT_US_URL',
  'REACT_APP_LOGIN_EMAIL_TEXT',
  'REACT_APP_LOGIN_EMAIL_PLACEHOLDER',
<<<<<<< HEAD
  'REACT_APP_GA_TRACKING_ID',
].reduce(function (acc: string[], name: string){
=======
  'REACT_APP_CONTRIBUTE_URL',
  'REACT_APP_PRIVACY_URL',
  'REACT_APP_TC_URL',
  'REACT_APP_REPORT_BUG_URL',
].reduce(function (acc: string[], name: string) {
>>>>>>> a4238952
  if (process.env[name] === undefined) acc.push(name)
  return acc
}, [])
if (missingEnvVars.length > 0) {
  throw new Error(`Missing required environment variables: ${missingEnvVars}`)
}

// axios global defaults
axios.defaults.baseURL = process.env.REACT_APP_BACKEND_URL as string
axios.defaults.withCredentials = true
axios.defaults.timeout = 100000 // 100 sec

export const GUIDE_URL = process.env.REACT_APP_GUIDE_URL as string
export const GUIDE_CREDENTIALS_URL = process.env
  .REACT_APP_GUIDE_CREDENTIALS_URL as string
export const GUIDE_POWER_USER_URL = process.env
  .REACT_APP_GUIDE_POWER_USER_URL as string
export const CONTACT_US_URL = process.env.REACT_APP_CONTACT_US_URL as string
export const LOGIN_EMAIL_TEXT = process.env.REACT_APP_LOGIN_EMAIL_TEXT as string
<<<<<<< HEAD
export const LOGIN_EMAIL_PLACEHOLDER = process.env.REACT_APP_LOGIN_EMAIL_PLACEHOLDER as string

// Google Analytics
export const GA_TRACKING_ID = process.env.REACT_APP_GA_TRACKING_ID as string
=======
export const LOGIN_EMAIL_PLACEHOLDER = process.env
  .REACT_APP_LOGIN_EMAIL_PLACEHOLDER as string
export const CONTRIBUTE_URL = process.env.REACT_APP_CONTRIBUTE_URL as string
export const PRIVACY_URL = process.env.REACT_APP_PRIVACY_URL as string
export const TC_URL = process.env.REACT_APP_TC_URL as string
export const REPORT_BUG_URL = process.env.REACT_APP_REPORT_BUG_URL as string
>>>>>>> a4238952
<|MERGE_RESOLUTION|>--- conflicted
+++ resolved
@@ -14,16 +14,11 @@
   'REACT_APP_CONTACT_US_URL',
   'REACT_APP_LOGIN_EMAIL_TEXT',
   'REACT_APP_LOGIN_EMAIL_PLACEHOLDER',
-<<<<<<< HEAD
-  'REACT_APP_GA_TRACKING_ID',
-].reduce(function (acc: string[], name: string){
-=======
   'REACT_APP_CONTRIBUTE_URL',
   'REACT_APP_PRIVACY_URL',
   'REACT_APP_TC_URL',
   'REACT_APP_REPORT_BUG_URL',
 ].reduce(function (acc: string[], name: string) {
->>>>>>> a4238952
   if (process.env[name] === undefined) acc.push(name)
   return acc
 }, [])
@@ -43,16 +38,10 @@
   .REACT_APP_GUIDE_POWER_USER_URL as string
 export const CONTACT_US_URL = process.env.REACT_APP_CONTACT_US_URL as string
 export const LOGIN_EMAIL_TEXT = process.env.REACT_APP_LOGIN_EMAIL_TEXT as string
-<<<<<<< HEAD
-export const LOGIN_EMAIL_PLACEHOLDER = process.env.REACT_APP_LOGIN_EMAIL_PLACEHOLDER as string
-
-// Google Analytics
-export const GA_TRACKING_ID = process.env.REACT_APP_GA_TRACKING_ID as string
-=======
 export const LOGIN_EMAIL_PLACEHOLDER = process.env
   .REACT_APP_LOGIN_EMAIL_PLACEHOLDER as string
 export const CONTRIBUTE_URL = process.env.REACT_APP_CONTRIBUTE_URL as string
 export const PRIVACY_URL = process.env.REACT_APP_PRIVACY_URL as string
 export const TC_URL = process.env.REACT_APP_TC_URL as string
 export const REPORT_BUG_URL = process.env.REACT_APP_REPORT_BUG_URL as string
->>>>>>> a4238952
+export const GA_TRACKING_ID = process.env.REACT_APP_GA_TRACKING_ID as string