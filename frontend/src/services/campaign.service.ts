import axios from 'axios'
import {
  Campaign,
  CampaignStats,
  ChannelType,
  Status,
  SMSCampaign,
  EmailCampaign,
<<<<<<< HEAD
  TelegramCampaign,
=======
  CampaignInvalidRecipient,
>>>>>>> 40065b19
} from 'classes'
import moment from 'moment'

const EXPORT_LINK_DISPLAY_WAIT_TIME = 5 * 60 * 1000

function getJobTimestamps(
  jobs: Array<{ sent_at: Date; status_updated_at: Date }>
): { sentAt: Date; statusUpdatedAt: Date } {
  const jobsSentAt = jobs.map((x) => x.sent_at).sort()
  const jobsUpdatedAt = jobs.map((x) => x.status_updated_at).sort()
  // returns job with the earliest sentAt time
  return { sentAt: jobsSentAt[0], statusUpdatedAt: jobsUpdatedAt[0] }
}

export async function hasFailedRecipients(
  campaignId: number,
  status: Status,
  updatedAt: Date,
  count?: number
) {
  if (status !== Status.Sent) {
    return false
  }

  const updatedAtTimestamp = +new Date(updatedAt)
  const campaignAge = Date.now() - updatedAtTimestamp
  if (campaignAge <= EXPORT_LINK_DISPLAY_WAIT_TIME) {
    return false
  }

  let failedCount = count
  if (failedCount === undefined) {
    const { error, invalid } = await getCampaignStats(campaignId)
    failedCount = error + invalid
  }
  return failedCount > 0
}

export async function getCampaigns(params: {
  offset: number
  limit: number
}): Promise<{
  campaigns: Array<Campaign>
  totalCount: number
}> {
  return axios.get('/campaigns', { params }).then((response) => {
    const { campaigns, total_count } = response.data
    const campaignList: Campaign[] = campaigns.map((data: any) => {
      const { sentAt, statusUpdatedAt } = getJobTimestamps(data.job_queue)
      const details = {
        ...data,
        sentAt,
        statusUpdatedAt,
      }

      return new Campaign(details)
    })

    return {
      campaigns: campaignList,
      totalCount: total_count,
    }
  })
}

function parseStatus(status: string): Status {
  switch (status) {
    case 'LOGGED':
      return Status.Sent
    case 'READY':
    case 'ENQUEUED':
    case 'SENDING':
    case 'SENT':
    case 'STOPPED':
      return Status.Sending
    default:
      return Status.Draft
  }
}

export async function getCampaignStats(
  campaignId: number
): Promise<CampaignStats> {
  return axios.get(`/campaign/${campaignId}/stats`).then((response) => {
    const { status, updatedAt, ...counts } = response.data
    return new CampaignStats({
      ...counts,
      status: parseStatus(status),
      updatedAt,
    })
  })
}

export async function getCampaignDetails(
  campaignId: number
): Promise<EmailCampaign | SMSCampaign | TelegramCampaign> {
  return axios.get(`/campaign/${campaignId}`).then((response) => {
    const campaign = response.data
    const { sentAt } = getJobTimestamps(campaign.job_queue)
    const details = {
      ...campaign,
      sentAt,
    }

    switch (campaign.type) {
      case ChannelType.SMS:
        return new SMSCampaign(details)
      case ChannelType.Email:
        return new EmailCampaign(details)
      case ChannelType.Telegram:
        return new TelegramCampaign(details)
      default:
        throw new Error('Invalid channel type')
    }
  })
}

export async function createCampaign(
  name: string,
  type: ChannelType
): Promise<Campaign> {
  return axios.post('/campaigns', { name, type }).then((response) => {
    return new Campaign(response.data)
  })
}

export async function sendCampaign(
  campaignId: number,
  sendRate: number
): Promise<void> {
  const body = sendRate ? { rate: sendRate } : null
  await axios.post(`/campaign/${campaignId}/send`, body)
}

export async function stopCampaign(campaignId: number): Promise<void> {
  await axios.post(`/campaign/${campaignId}/stop`)
}

export async function retryCampaign(campaignId: number): Promise<void> {
  await axios.post(`/campaign/${campaignId}/retry`)
}

export async function exportCampaignStats(
  campaignId: number
): Promise<Array<CampaignInvalidRecipient>> {
  return axios.get(`/campaign/${campaignId}/export`).then((response) => {
    const invalidRecipients = response.data?.map(
      (record: any) => new CampaignInvalidRecipient(record)
    )
    for (const invalidRecipient of invalidRecipients) {
      invalidRecipient.updatedAt = moment(invalidRecipient.updatedAt)
        .format('LLL')
        .replace(',', '')
    }
    return invalidRecipients
  })
}<|MERGE_RESOLUTION|>--- conflicted
+++ resolved
@@ -6,11 +6,8 @@
   Status,
   SMSCampaign,
   EmailCampaign,
-<<<<<<< HEAD
   TelegramCampaign,
-=======
   CampaignInvalidRecipient,
->>>>>>> 40065b19
 } from 'classes'
 import moment from 'moment'
 
