import axios from 'axios'
import {
  Campaign,
  CampaignStats,
  ChannelType,
  Status,
  SMSCampaign,
  EmailCampaign,
} from 'classes'

function getSentAt(jobs: Array<{ sent_at: Date }>): Date {
  const jobsSentAt = jobs.map((x) => x.sent_at).sort()
  // returns job with the earliest sentAt time
  return jobsSentAt[0]
}

export async function getCampaigns(): Promise<Array<Campaign>> {
  return axios.get('/campaigns').then((response) => {
    const campaigns: Campaign[] = response.data.map((data: any) => {
      const details = {
        ...data,
        sent_at: getSentAt(data.job_queue),
      }

      return new Campaign(details)
    })
    return campaigns
  })
}

function parseStatus(status: string): Status {
  switch (status) {
    case 'LOGGED':
      return Status.Sent
    case 'READY':
    case 'ENQUEUED':
    case 'SENDING':
    case 'SENT':
    case 'STOPPED':
      return Status.Sending
    default:
      return Status.Draft
  }
}

export async function getCampaignStats(
  campaignId: number
): Promise<CampaignStats> {
  return axios.get(`/campaign/${campaignId}/stats`).then((response) => {
    const { error, unsent, sent, status } = response.data
    return new CampaignStats({
      error,
      unsent,
      sent,
      status: parseStatus(status),
    })
  })
}

export async function getCampaignDetails(
  campaignId: number
): Promise<EmailCampaign | SMSCampaign> {
  return axios.get(`/campaign/${campaignId}`).then((response) => {
    const campaign = response.data
    const details = {
      ...campaign,
<<<<<<< HEAD
      'sent_at': getSentAt(campaign.job_queue),
=======
      num_recipients: numRecipients,
      sent_at: getSentAt(campaign.job_queue),
>>>>>>> 522c9f9f
    }

    switch (campaign.type) {
      case ChannelType.SMS:
        return new SMSCampaign(details)
      case ChannelType.Email:
        return new EmailCampaign(details)
      default:
        throw new Error('Invalid channel type')
    }
  })
}

export async function createCampaign(
  name: string,
  type: ChannelType
): Promise<Campaign> {
  return axios.post('/campaigns', { name, type }).then((response) => {
    return new Campaign(response.data)
  })
}

export async function sendCampaign(
  campaignId: number,
  sendRate: number
): Promise<void> {
  const body = sendRate ? { rate: sendRate } : null
  await axios.post(`/campaign/${campaignId}/send`, body)
}

export async function stopCampaign(campaignId: number): Promise<void> {
  await axios.post(`/campaign/${campaignId}/stop`)
}

export async function retryCampaign(campaignId: number): Promise<void> {
  await axios.post(`/campaign/${campaignId}/retry`)
}<|MERGE_RESOLUTION|>--- conflicted
+++ resolved
@@ -64,12 +64,7 @@
     const campaign = response.data
     const details = {
       ...campaign,
-<<<<<<< HEAD
-      'sent_at': getSentAt(campaign.job_queue),
-=======
-      num_recipients: numRecipients,
       sent_at: getSentAt(campaign.job_queue),
->>>>>>> 522c9f9f
     }
 
     switch (campaign.type) {
