--- conflicted
+++ resolved
@@ -1,13 +1,10 @@
 import axios from 'axios'
 import Papa from 'papaparse'
 import SparkMD5 from 'spark-md5'
-<<<<<<< HEAD
-import { RecipientListType, EmailPreview, SMSPreview } from 'classes'
-=======
+import { RecipientListType } from 'classes'
 
 import type { AxiosError } from 'axios'
 import type { EmailPreview, SMSPreview } from 'classes'
->>>>>>> be8cd0c1
 
 const MD5_CHUNK_SIZE = 5000000 // 5MB
 
