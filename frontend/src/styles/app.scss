--- conflicted
+++ resolved
@@ -170,13 +170,5 @@
 }
 
 .spinner {
-<<<<<<< HEAD
-  @include icon;
-  width: 3rem;
-  font-size: 3rem;
-  align-self: center;
-  margin: 2rem;
-=======
   @include spinner;
->>>>>>> 6f6c6f58
 }