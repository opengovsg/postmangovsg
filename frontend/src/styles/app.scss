@import url("https://fonts.googleapis.com/css2?family=Noto+Sans+JP:wght@300;400;500;700&display=swap");

@import "styles/_variables";

html,
body {
  font-size: 16px;
  font-family: $font-stack;
  color: $dark-blue;
  font-weight: normal;
  margin: 0;
  overflow-x: hidden;
  overflow-y: scroll;
  -webkit-font-smoothing: antialiased;
  text-rendering: optimizeLegibility;
}

* {
  box-sizing: border-box;
  font-family: $font-stack;
}

#root {
  display: flex;
  flex-direction: column;
  flex: 1;
  min-height: 100vh;
}

h1 {
  font-size: 1.8rem;
  margin-top: 0;
  font-weight: normal;
}
h2 {
  font-size: 1.5rem;
  margin-bottom: 1rem;
  font-weight: normal;
}
h3 {
  font-size: 1.25rem;
  margin-bottom: 1rem;
  font-weight: normal;
}
h4 {
  font-size: 1.125rem;
  font-weight: bold;
  margin-bottom: 0.5rem;
}
h5 {
  font-size: 1rem;
  font-weight: bold;
  margin-bottom: 0.5rem;
}

<<<<<<< HEAD
li, a, button {
=======
a {
  font-size: 0.8rem;
  text-decoration: none;
}

li,
a {
>>>>>>> 5f5424ce
  outline: none;
}

p {
  margin-block-start: 0;
  margin-block-end: 0;
  margin-inline-start: 0px;
  margin-inline-end: 0px;
}

img {
  height: auto;
  max-width: 100%;
}

table {
  border-spacing: 0;
}

th {
  text-align: left;
}

ul {
  list-style-type: none;
}<|MERGE_RESOLUTION|>--- conflicted
+++ resolved
@@ -53,9 +53,6 @@
   margin-bottom: 0.5rem;
 }
 
-<<<<<<< HEAD
-li, a, button {
-=======
 a {
   font-size: 0.8rem;
   text-decoration: none;
@@ -63,7 +60,6 @@
 
 li,
 a {
->>>>>>> 5f5424ce
   outline: none;
 }
 
