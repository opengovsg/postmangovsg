import { union, difference } from 'lodash'
import { rest } from 'msw'

import {
  TemplateClient,
  XSS_EMAIL_OPTION,
  XSS_SMS_OPTION,
  XSS_TELEGRAM_OPTION,
} from 'postman-templating'

import {
  USER_EMAIL,
  TWILIO_CREDENTIAL,
  TELEGRAM_CREDENTIAL,
  DEFAULT_FROM,
  PRESIGNED_URL,
  INVALID_TELEGRAM_CREDENTIAL,
  INVALID_TWILIO_CREDENTIAL,
  INVALID_CSV_FILENAME,
} from './constants'
<<<<<<< HEAD
import {
  TemplateClient,
  XSS_EMAIL_OPTION,
  XSS_SMS_OPTION,
  XSS_TELEGRAM_OPTION,
} from '@shared/templating'
import { union, difference } from 'lodash'
=======
import type {
  State,
  EmailTemplate,
  SMSTemplate,
  TelegramTemplate,
} from './interfaces'
>>>>>>> 0fe42c87

const smsTemplateClient = new TemplateClient({ xssOptions: XSS_SMS_OPTION })
const emailTemplateClient = new TemplateClient({ xssOptions: XSS_EMAIL_OPTION })
const telegramTemplateClient = new TemplateClient({
  xssOptions: XSS_TELEGRAM_OPTION,
  lineBreak: '\n',
})

function mockCommonApis(initialState?: Partial<State>) {
  const state: State = {
    // Stats
    totalMessagesSent: 0,

    // Auth
    users: [
      {
        api_key: 'test-api-key',
        creds: [
          { label: TWILIO_CREDENTIAL, type: 'SMS', valid: true },
          { label: TELEGRAM_CREDENTIAL, type: 'TELEGRAM', valid: true },
          { label: INVALID_TWILIO_CREDENTIAL, type: 'SMS', valid: false },
          {
            label: INVALID_TELEGRAM_CREDENTIAL,
            type: 'TELEGRAM',
            valid: false,
          },
        ],
        demo: {
          num_demo_sms: 0,
          num_demo_telegram: 0,
          is_displayed: false,
        },
        email: USER_EMAIL,
        id: 1,
      },
    ],
    curUserId: 0, // Start unauthenticated; 1-indexed

    // Campaigns
    campaigns: [], // Start with zero campaigns

    // Protected messages
    protectedMessages: [], // Start with zero protected messages

    ...initialState, // Allow tests to override the initial state
  }

  return {
    state,
    handlers: [
      ...mockStatsApis(state),
      ...mockAuthApis(state),
      ...mockSettingsApis(state),
      ...mockBaseCampaignApis(state),
      ...mockCampaignTemplateApis(state),
      ...mockCampaignCredentialApis(state),
      ...mockCampaignUploadApis(state),
      ...mockUnsubscribeApis(state),
      ...mockProtectApis(state),
    ],
  }
}

function mockStatsApis(state: State) {
  return [
    rest.get('/stats', (_req, res, ctx) => {
      return res(ctx.status(200), ctx.json({ sent: state.totalMessagesSent }))
    }),
  ]
}

function mockAuthApis(state: State) {
  return [
    rest.get('/auth/userinfo', (_req, res, ctx) => {
      if (!state.curUserId) {
        return res(ctx.status(200), ctx.json({}))
      }
      const { email, id } = state.users[state.curUserId - 1]
      return res(ctx.status(200), ctx.json({ email, id }))
    }),
  ]
}

function mockSettingsApis(state: State) {
  return [
    rest.get('/settings', (_req, res, ctx) => {
      const { creds, demo, api_key } = state.users[state.curUserId - 1]
      return res(
        ctx.status(200),
        ctx.json({
          creds,
          demo,
          has_api_key: !!api_key,
        })
      )
    }),
    rest.put('/settings/announcement-version', (req, res, ctx) => {
      const { announcement_version } = req.body as {
        announcement_version?: string
      }
      if (!announcement_version) {
        return res(ctx.status(400))
      }
      return res(ctx.status(200))
    }),
    rest.get('/settings/email/from', (_req, res, ctx) => {
      return res(
        ctx.status(200),
        ctx.json({
          from: [DEFAULT_FROM],
        })
      )
    }),
    rest.get('/settings/sms/credentials', (_req, res, ctx) => {
      return res(
        ctx.status(200),
        ctx.json(
          state.users[state.curUserId - 1].creds
            .filter((cred) => cred.type === 'SMS')
            .map((cred) => cred.label)
        )
      )
    }),
    rest.get('/settings/telegram/credentials', (_req, res, ctx) => {
      return res(
        ctx.status(200),
        ctx.json(
          state.users[state.curUserId - 1].creds
            .filter((cred) => cred.type === 'TELEGRAM')
            .map((cred) => cred.label)
        )
      )
    }),
  ]
}

function mockBaseCampaignApis(state: State) {
  return [
    rest.get('/campaigns', (_req, res, ctx) => {
      return res(
        ctx.status(200),
        ctx.json({
          campaigns: state.campaigns,
          total_count: state.campaigns.length,
        })
      )
    }),
    rest.post('/campaigns', (req, res, ctx) => {
      const { name, protect, type } = req.body as {
        name?: string
        protect?: boolean
        type?: string
      }
      if (!name || protect === undefined || !type) {
        return res(ctx.status(400))
      }
      const campaign = {
        created_at: new Date(),
        demo_message_limit: null,
        halted: false,
        id: state.campaigns.length + 1,
        name,
        protect,
        type,
        valid: false,
        has_credential: false,

        csv_filename: null,
        is_csv_processing: false,
        job_queue: [],
        num_recipients: 0,
      }
      state.campaigns.push(campaign)
      const { created_at, demo_message_limit, id } = campaign
      return res(
        ctx.status(201),
        ctx.json({
          created_at,
          demo_message_limit,
          id,
          name,
          protect,
          type,
        })
      )
    }),
    rest.get('/campaign/:campaignId', (req, res, ctx) => {
      const { campaignId } = req.params
      return res(ctx.status(200), ctx.json(state.campaigns[campaignId - 1]))
    }),
    rest.post('/campaign/:campaignId/send', (req, res, ctx) => {
      const { campaignId } = req.params
      state.campaigns[campaignId - 1].job_queue = [
        { status: 'LOGGED', sent_at: new Date().toISOString() },
      ]
      return res(
        ctx.status(200),
        ctx.json({ campaign_id: campaignId, job_id: [1] })
      )
    }),
    rest.get('/campaign/:campaignId/stats', (req, res, ctx) => {
      const { campaignId } = req.params
      const { halted } = state.campaigns[campaignId - 1]

      return res(
        ctx.status(200),
        ctx.json({
          error: 0,
          sent: 1,
          unsent: 0,
          invalid: 0,
          updated_at: new Date(),
          status: 'LOGGED',
          halted,
          status_updated_at: new Date(),
        })
      )
    }),
    rest.post('/campaign/:campaignId/refresh-stats', (req, res, ctx) => {
      const { campaignId } = req.params
      const { halted } = state.campaigns[campaignId - 1]

      return res(
        ctx.status(200),
        ctx.json({
          error: 0,
          sent: 1,
          unsent: 0,
          invalid: 0,
          updated_at: new Date(),
          status: 'LOGGED',
          halted,
          status_updated_at: new Date(),
        })
      )
    }),
  ]
}

function mockCampaignTemplateApis(state: State) {
  function extractAndMergeParams(...texts: string[]) {
    const parsed = texts.map(
      (text) => emailTemplateClient.parseTemplate(text).variables
    )
    return union(...parsed)
  }
  function checkTemplateVariables(
    template: string,
    required: string[],
    optional: string[]
  ) {
    const present = extractAndMergeParams(template)

    const missing = difference(required, present)
    if (missing.length > 0) {
      throw new Error(
        `Error: There are missing keywords in the message template: ${missing}. Please return to the previous step to add in the keywords.`
      )
    }

    const whitelist = [...required, ...optional]
    const forbidden = difference(present, whitelist)
    if (forbidden.length > 0) {
      throw new Error(
        `Error: Only these keywords are allowed in the template: ${whitelist}.\nRemove the other keywords from the template: ${forbidden}.`
      )
    }
  }

  return [
    rest.put('/campaign/:campaignId/email/template', (req, res, ctx) => {
      const { campaignId } = req.params
      const { body, from, reply_to: replyTo, subject } = req.body as {
        body: string
        from: string
        reply_to: string
        subject: string
      }

      const sanitizedSubject = emailTemplateClient.replaceNewLinesAndSanitize(
        subject
      )
      const sanitizedBody = emailTemplateClient.filterXSS(body)
      if (!sanitizedBody || !sanitizedSubject) {
        return res(
          ctx.status(400),
          ctx.json({
            message:
              'Message template is invalid as it only contains invalid HTML tags!',
          })
        )
      }

      if (!from || replyTo === undefined) {
        return res(ctx.status(400))
      }

      if (state.campaigns[campaignId - 1].protect) {
        try {
          checkTemplateVariables(
            sanitizedSubject,
            [],
            ['protectedlink', 'recipient']
          )
          checkTemplateVariables(
            sanitizedBody,
            ['protectedlink'],
            ['recipient']
          )
        } catch (err) {
          return res(ctx.status(500), ctx.json({ message: err.message }))
        }
      }

      const template: EmailTemplate = {
        body: sanitizedBody,
        from,
        params: extractAndMergeParams(body, subject),
        reply_to: replyTo ?? state.users[state.curUserId - 1].email,
        subject: sanitizedSubject,
      }
      state.campaigns[campaignId - 1].email_templates = template

      const { valid, num_recipients } = state.campaigns[campaignId - 1]

      return res(
        ctx.status(200),
        ctx.json({
          message: `Template for campaign ${campaignId} updated`,
          valid,
          num_recipients,
          template,
        })
      )
    }),
    rest.put('/campaign/:campaignId/sms/template', (req, res, ctx) => {
      const { campaignId } = req.params
      const { body } = req.body as { body: string }

      const sanitizedBody = smsTemplateClient.replaceNewLinesAndSanitize(body)
      if (!sanitizedBody) {
        return res(
          ctx.status(400),
          ctx.json({
            message:
              'Message template is invalid as it only contains invalid HTML tags!',
          })
        )
      }

      const template: SMSTemplate = {
        body: sanitizedBody,
        params: extractAndMergeParams(body),
      }
      state.campaigns[campaignId - 1].sms_templates = template

      const { valid, num_recipients } = state.campaigns[campaignId - 1]

      return res(
        ctx.status(200),
        ctx.json({
          message: `Template for campaign ${campaignId} updated`,
          num_recipients,
          template,
          valid,
        })
      )
    }),
    rest.put('/campaign/:campaignId/telegram/template', (req, res, ctx) => {
      const { campaignId } = req.params
      const { body } = req.body as { body: string }

      const sanitizedBody = telegramTemplateClient.replaceNewLinesAndSanitize(
        body
      )
      if (!sanitizedBody) {
        return res(
          ctx.status(400),
          ctx.json({
            message:
              'Message template is invalid as it only contians invalid HTML tags!',
          })
        )
      }

      const template: TelegramTemplate = {
        body: sanitizedBody,
        params: extractAndMergeParams(body),
      }
      state.campaigns[campaignId - 1].telegram_templates = template

      const { valid, num_recipients } = state.campaigns[campaignId - 1]

      return res(
        ctx.status(200),
        ctx.json({
          message: `Template for campaign ${campaignId} updated`,
          num_recipients,
          template,
          valid,
        })
      )
    }),
    rest.get('/campaign/:campaignId/email/preview', (req, res, ctx) => {
      const { campaignId } = req.params
      return res(
        ctx.status(200),
        ctx.json({
          preview: state.campaigns[campaignId - 1].email_templates,
        })
      )
    }),
    rest.get('/campaign/:campaignId/sms/preview', (req, res, ctx) => {
      const { campaignId } = req.params
      return res(
        ctx.status(200),
        ctx.json({
          preview: state.campaigns[campaignId - 1].sms_templates,
        })
      )
    }),
    rest.get('/campaign/:campaignId/telegram/preview', (req, res, ctx) => {
      const { campaignId } = req.params
      return res(
        ctx.status(200),
        ctx.json({
          preview: state.campaigns[campaignId - 1].telegram_templates,
        })
      )
    }),
  ]
}

function mockCampaignCredentialApis(state: State) {
  return [
    rest.post('/campaign/:campaignId/email/credentials', (req, res, ctx) => {
      const { campaignId } = req.params
      const { recipient } = req.body as { recipient?: string }
      if (!recipient) {
        return res(ctx.status(400))
      }
      state.campaigns[campaignId - 1].has_credential = true
      return res(ctx.status(200))
    }),
    rest.post('/campaign/:campaignId/sms/credentials', (req, res, ctx) => {
      const { campaignId } = req.params
      const { recipient, label } = req.body as {
        recipient?: string
        label?: string
      }
      if (
        !recipient ||
        !label ||
        // Check that the user actually has the credential
        !state.users[state.curUserId - 1].creds.some(
          // Use `valid` as a indicator for a valid credential
          (cred) => cred.label === label && cred.type === 'SMS' && cred.valid
        )
      ) {
        return res(ctx.status(400))
      }
      state.campaigns[campaignId - 1].has_credential = true
      return res(ctx.status(200))
    }),
    rest.post('/campaign/:campaignId/telegram/credentials', (req, res, ctx) => {
      const { campaignId } = req.params
      const { label } = req.body as {
        label?: string
      }
      if (
        !label ||
        // Check that the user actually has the credential
        !state.users[state.curUserId - 1].creds.some(
          (cred) =>
            cred.label === label && cred.type === 'TELEGRAM' && cred.valid
        )
      ) {
        return res(ctx.status(400))
      }
      state.campaigns[campaignId - 1].has_credential = true
      return res(ctx.status(200))
    }),
    rest.post(
      '/campaign/:campaignId/telegram/credentials/verify',
      (req, res, ctx) => {
        const { recipient } = req.body as { recipient?: string }
        if (!recipient) {
          return res(ctx.status(400))
        }
        return res(ctx.status(200))
      }
    ),
  ]
}

function mockCampaignUploadApis(state: State) {
  return [
    rest.get('/campaign/:campaignId/protect/upload/start', (req, res, ctx) => {
      const mimeType = req.url.searchParams.get('mime_type')
      const partCount = req.url.searchParams.get('part_count')
      if (!mimeType || !partCount) {
        return res(ctx.status(400))
      }
      return res(
        ctx.status(200),
        ctx.json({
          presigned_urls: [PRESIGNED_URL],
          transaction_id: 'test_transaction_id',
        })
      )
    }),
    rest.get('/campaign/:campaignId/upload/start', (req, res, ctx) => {
      const mimeType = req.url.searchParams.get('mime_type')
      const md5 = req.url.searchParams.get('md5')
      if (!mimeType || !md5) {
        return res(ctx.status(400))
      }
      return res(
        ctx.status(200),
        ctx.json({
          presigned_url: PRESIGNED_URL,
          transaction_id: 'test_transaction_id',
        })
      )
    }),
    rest.put(PRESIGNED_URL, (req, res, ctx) => {
      return res(ctx.status(200), ctx.set('ETag', 'test_etag_value'))
    }),
    rest.post(
      '/campaign/:campaignId/protect/upload/complete',
      (req, res, ctx) => {
        const { campaignId } = req.params
        const {
          transaction_id: transactionId,
          filename,
          etags,
          part_count: partCount,
        } = req.body as {
          etags?: string[]
          filename?: string
          part_count: number
          transaction_id?: string
        }

        if (!transactionId || !filename || !etags || !partCount) {
          return res(ctx.status(400))
        }

        // Use the filename to determine if the CSV file is invalid
        // since jsdom doesn't store the file data on uploads
        if (filename === INVALID_CSV_FILENAME) {
          state.campaigns[campaignId - 1] = {
            ...state.campaigns[campaignId - 1],
            csv_error: 'Error: invalid recipient file',
            temp_csv_filename: filename,
          }
        } else {
          state.campaigns[campaignId - 1] = {
            ...state.campaigns[campaignId - 1],
            valid: true,
            num_recipients: 1,
            csv_filename: filename,
            is_csv_processing: false,
            temp_csv_filename: undefined,
            csv_error: undefined,
          }
        }

        return res(ctx.status(202))
      }
    ),
    rest.post('/campaign/:campaignId/upload/complete', (req, res, ctx) => {
      const { campaignId } = req.params
      const { transaction_id: transactionId, filename, etag } = req.body as {
        transaction_id?: string
        filename?: string
        etag?: string
      }
      if (!transactionId || !filename || !etag) {
        return res(ctx.status(400))
      }

      // Use the filename to determine if the CSV file is invalid
      // since jsdom doesn't store the file data on uploads
      if (filename === INVALID_CSV_FILENAME) {
        state.campaigns[campaignId - 1] = {
          ...state.campaigns[campaignId - 1],
          csv_error: 'Error: invalid recipient file',
          temp_csv_filename: filename,
        }
      } else {
        state.campaigns[campaignId - 1] = {
          ...state.campaigns[campaignId - 1],
          valid: true,
          num_recipients: 1,
          csv_filename: filename,
          is_csv_processing: false,
          temp_csv_filename: undefined,
          csv_error: undefined,
        }
      }

      return res(ctx.status(202))
    }),
    rest.get('/campaign/:campaignId/upload/status', (req, res, ctx) => {
      const { campaignId } = req.params

      const campaign = state.campaigns[campaignId - 1]
      const {
        num_recipients,
        is_csv_processing,
        csv_filename,
        csv_error,
        temp_csv_filename,
      } = campaign

      let preview
      if (campaign.email_templates) {
        preview = {
          ...campaign.email_templates,
          replyTo: campaign.email_templates.reply_to,
        }
      } else if (campaign.sms_templates) {
        preview = campaign.sms_templates
      } else if (campaign.telegram_templates) {
        preview = campaign.telegram_templates
      }

      if (!preview) {
        return res(ctx.status(400))
      }

      return res(
        ctx.status(200),
        ctx.json({
          csv_error,
          csv_filename,
          is_csv_processing,
          num_recipients,
          preview,
          temp_csv_filename,
        })
      )
    }),
    rest.delete('/campaign/:campaignId/upload/status', (_req, res, ctx) => {
      return res(ctx.status(200))
    }),
  ]
}

function mockUnsubscribeApis(state: State) {
  return [
    rest.put('/unsubscribe/:campaignId/:recipient', (req, res, ctx) => {
      // Possible todo: validate the hash
      const { campaignId } = req.params
      const { h, v } = req.body as {
        h?: string
        v?: string
      }

      if (!h || !v) {
        return res(ctx.status(400))
      }

      if (campaignId <= 0 || campaignId > state.campaigns.length) {
        return res(
          ctx.status(400),
          ctx.json({ message: 'Invalid unsubscribe request' })
        )
      }

      return res(ctx.status(200))
    }),
  ]
}

function mockProtectApis(state: State) {
  return [
    rest.post('/protect/:id', (req, res, ctx) => {
      const { id } = req.params
      const { password_hash: passwordHash } = req.body as {
        password_hash?: string
      }

      if (!passwordHash) {
        return res(ctx.status(400))
      }

      const message = state.protectedMessages.find(
        (message) => message.id === id && message.passwordHash === passwordHash
      )
      if (!message) {
        return res(
          ctx.status(403),
          ctx.json({
            message: 'Wrong password or message id. Please try again.',
          })
        )
      }

      const { payload } = message
      return res(ctx.status(200), ctx.json({ payload }))
    }),
  ]
}

export { mockCommonApis }
export * from './constants'
export * from './interfaces'<|MERGE_RESOLUTION|>--- conflicted
+++ resolved
@@ -1,12 +1,5 @@
 import { union, difference } from 'lodash'
 import { rest } from 'msw'
-
-import {
-  TemplateClient,
-  XSS_EMAIL_OPTION,
-  XSS_SMS_OPTION,
-  XSS_TELEGRAM_OPTION,
-} from 'postman-templating'
 
 import {
   USER_EMAIL,
@@ -18,22 +11,20 @@
   INVALID_TWILIO_CREDENTIAL,
   INVALID_CSV_FILENAME,
 } from './constants'
-<<<<<<< HEAD
+
+import type {
+  State,
+  EmailTemplate,
+  SMSTemplate,
+  TelegramTemplate,
+} from './interfaces'
+
 import {
   TemplateClient,
   XSS_EMAIL_OPTION,
   XSS_SMS_OPTION,
   XSS_TELEGRAM_OPTION,
 } from '@shared/templating'
-import { union, difference } from 'lodash'
-=======
-import type {
-  State,
-  EmailTemplate,
-  SMSTemplate,
-  TelegramTemplate,
-} from './interfaces'
->>>>>>> 0fe42c87
 
 const smsTemplateClient = new TemplateClient({ xssOptions: XSS_SMS_OPTION })
 const emailTemplateClient = new TemplateClient({ xssOptions: XSS_EMAIL_OPTION })
