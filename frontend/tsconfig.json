--- conflicted
+++ resolved
@@ -19,12 +19,7 @@
     "resolveJsonModule": true,
     "isolatedModules": true,
     "noEmit": true,
-<<<<<<< HEAD
-    "jsx": "react",
-=======
     "jsx": "react-jsx",
-    "baseUrl": "src",
->>>>>>> 0fe42c87
     "sourceMap": true,
     "inlineSources": true,
     "sourceRoot": "/"
