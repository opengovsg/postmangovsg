{
  "name": "postmangovsg",
  "version": "1.24.0",
  "description": "",
  "main": "index.js",
  "scripts": {
    "test": "echo \"Error: no test specified\" && exit 0",
    "build": "npm run build:shared && npm run build:backend && npm run build:worker && npm run build:frontend",
    "build:shared": "cd shared && npm run build",
    "build:frontend": "cd frontend && npm run build",
    "build:backend": "cd backend && npm run build",
    "build:worker": "cd worker && npm run build",
    "detect-secrets": "npm run --silent detect-secrets:exists && (git diff --staged --name-only | xargs detect-secrets-hook --baseline .secrets.baseline)",
    "detect-secrets:exists": "detect-secrets || (echo 'Run `pip install detect-secrets`' && false)",
    "detect-secrets:scan": "detect-secrets scan --exclude-files package-lock.json --no-keyword-scan > .secrets.baseline",
    "detect-secrets:update": "detect-secrets scan --update .secrets.baseline",
    "start": "cd backend && npm start",
<<<<<<< HEAD
    "dev": "concurrently -k -p \"[{name}]\" -n \"Backend,Sender,Logger,Frontend\" -c \"yellow.bold,cyan.bold,white.bold\" \"npm run dev:backend\" \"npm run dev:worker:sender\" \"npm run dev:worker:logger\" \"npm run dev:frontend\"",
=======
    "predev": "npm run build:shared",
    "dev": "concurrently -k -p \"[{name}]\" -n \"Shared,Backend,Worker,Frontend\" -c \"green.bold,yellow.bold,cyan.bold,white.bold\" \"npm run dev:shared\" \"npm run dev:backend\" \"npm run dev:worker\" \"npm run dev:frontend\"",
    "dev:shared": "cd shared && npm run dev",
>>>>>>> 06439df5
    "dev:frontend": "cd frontend && npm run dev",
    "dev:backend": "cd backend && npm run dev",
    "dev:worker:sender": "npm run wait:backend && cd worker && npm run dev:sender",
    "dev:worker:logger": "npm run wait:backend && cd worker && npm run dev:logger",
    "dev:localstack": "docker-compose -f docker-compose.yml up -d localstack",
    "dev:services": "docker-compose -f docker-compose.yml up",
    "postinstall": "npm run postinstall:shared && npm run postinstall:backend && npm run postinstall:worker && npm run postinstall:frontend",
    "postinstall:shared": "cd shared && npm install",
    "postinstall:frontend": "cd frontend && npm install",
    "postinstall:backend": "cd backend && npm install",
    "postinstall:worker": "cd worker && npm install",
    "precommit": "npm run precommit:frontend && npm run precommit:backend && npm run precommit:worker && npm run precommit:root",
    "precommit:frontend": "cd frontend && npm run precommit",
    "precommit:backend": "cd backend && npm run precommit",
    "precommit:worker": "cd worker && npm run precommit",
    "precommit:root": "lint-staged && sh check-env-format.sh && npm run detect-secrets",
    "lint-no-fix": "prettier --check '**/*.{yml,md}'",
    "lint": "prettier --write '**/*.{yml,md}' --loglevel warn",
    "wait:backend": "wait-on http-get://localhost:4000"
  },
  "repository": {
    "type": "git",
    "url": "git+https://github.com/datagovsg/postmangovsg.git"
  },
  "author": "Open Government Products, GovTech Singapore (https://open.gov.sg)",
  "license": "MIT",
  "bugs": {
    "url": "https://github.com/datagovsg/postmangovsg/issues"
  },
  "homepage": "https://github.com/datagovsg/postmangovsg#readme",
  "dependencies": {},
  "devDependencies": {
    "concurrently": "^5.1.0",
    "husky": "^4.2.5",
    "lint-staged": "^10.2.6",
    "prettier": "^2.0.5",
    "wait-on": "^5.3.0"
  },
  "lint-staged": {
    "*.{yml,md}": "prettier --write"
  },
  "husky": {
    "hooks": {
      "pre-commit": "npm run precommit"
    }
  }
}<|MERGE_RESOLUTION|>--- conflicted
+++ resolved
@@ -15,13 +15,9 @@
     "detect-secrets:scan": "detect-secrets scan --exclude-files package-lock.json --no-keyword-scan > .secrets.baseline",
     "detect-secrets:update": "detect-secrets scan --update .secrets.baseline",
     "start": "cd backend && npm start",
-<<<<<<< HEAD
-    "dev": "concurrently -k -p \"[{name}]\" -n \"Backend,Sender,Logger,Frontend\" -c \"yellow.bold,cyan.bold,white.bold\" \"npm run dev:backend\" \"npm run dev:worker:sender\" \"npm run dev:worker:logger\" \"npm run dev:frontend\"",
-=======
     "predev": "npm run build:shared",
-    "dev": "concurrently -k -p \"[{name}]\" -n \"Shared,Backend,Worker,Frontend\" -c \"green.bold,yellow.bold,cyan.bold,white.bold\" \"npm run dev:shared\" \"npm run dev:backend\" \"npm run dev:worker\" \"npm run dev:frontend\"",
+    "dev": "concurrently -k -p \"[{name}]\" -n \"Shared,Backend,Sender,Logger,Frontend\" -c \"green.bold,yellow.bold,cyan.bold,blue.bold,white.bold\" \"npm run dev:shared\" \"npm run dev:backend\" \"npm run dev:worker:sender\" \"npm run dev:worker:logger\" \"npm run dev:frontend\"",
     "dev:shared": "cd shared && npm run dev",
->>>>>>> 06439df5
     "dev:frontend": "cd frontend && npm run dev",
     "dev:backend": "cd backend && npm run dev",
     "dev:worker:sender": "npm run wait:backend && cd worker && npm run dev:sender",
