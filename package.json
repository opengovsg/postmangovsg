--- conflicted
+++ resolved
@@ -18,15 +18,10 @@
     "dev": "concurrently -k -p \"[{name}]\" -n \"Backend,Worker,Frontend\" -c \"yellow.bold,cyan.bold,white.bold\" \"npm run dev:backend\" \"npm run dev:worker\" \"npm run dev:frontend\"",
     "dev:frontend": "cd frontend && npm run dev",
     "dev:backend": "cd backend && npm run dev",
-<<<<<<< HEAD
-    "dev:worker": "cd worker && npm run dev",
-    "postinstall": "npm run postinstall:backend && npm run postinstall:worker && npm run postinstall:frontend && npm run postinstall:tests",
-=======
     "dev:worker": "npm run wait:backend && cd worker && npm run dev",
     "dev:localstack": "docker-compose -f docker-compose.yml up -d localstack",
     "dev:services": "docker-compose -f docker-compose.yml up",
-    "postinstall": "npm run postinstall:backend && npm run postinstall:worker && npm run postinstall:frontend",
->>>>>>> 3ce7b691
+    "postinstall": "npm run postinstall:backend && npm run postinstall:worker && npm run postinstall:frontend && npm run postinstall:tests",
     "postinstall:frontend": "cd frontend && npm install",
     "postinstall:backend": "cd backend && npm install",
     "postinstall:worker": "cd worker && npm install",
