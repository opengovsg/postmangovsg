{
  "name": "postmangovsg",
  "version": "1.11.1",
  "description": "",
  "main": "index.js",
  "scripts": {
    "test": "npm run test:e2e",
    "test:e2e": "concurrently -s first -k \"NODE_ENV=test npm run dev > /dev/null 2>&1\" \"cd tests/ && npm run test:e2e\"",
    "build": "npm run build:backend && npm run build:worker && npm run build:frontend",
    "build:frontend": "cd frontend && npm run build",
    "build:backend": "cd backend && npm run build",
    "build:worker": "cd worker && npm run build",
    "detect-secrets": "npm run --silent detect-secrets:exists && (git diff --staged --name-only | xargs detect-secrets-hook --baseline .secrets.baseline)",
    "detect-secrets:exists": "detect-secrets || (echo 'Run `pip install detect-secrets`' && false)",
    "detect-secrets:scan": "detect-secrets scan --exclude-files package-lock.json --no-keyword-scan > .secrets.baseline",
    "detect-secrets:update": "detect-secrets scan --update .secrets.baseline",
    "start": "cd backend && npm start",
    "dev": "concurrently -k -p \"[{name}]\" -n \"Backend,Worker,Frontend\" -c \"yellow.bold,cyan.bold,white.bold\" \"npm run dev:backend\" \"npm run dev:worker\" \"npm run dev:frontend\"",
    "dev:frontend": "cd frontend && npm run dev",
    "dev:backend": "cd backend && npm run dev",
    "dev:worker": "cd worker && npm run dev",
    "postinstall": "npm run postinstall:backend && npm run postinstall:worker && npm run postinstall:frontend && npm run postinstall:tests",
    "postinstall:frontend": "cd frontend && npm install",
    "postinstall:backend": "cd backend && npm install",
    "postinstall:worker": "cd worker && npm install",
    "postinstall:tests": "cd tests && npm install",
    "precommit": "npm run precommit:frontend && npm run precommit:backend && npm run precommit:worker && npm run precommit:tests && npm run precommit:root",
    "precommit:frontend": "cd frontend && npm run precommit",
    "precommit:backend": "cd backend && npm run precommit",
    "precommit:worker": "cd worker && npm run precommit",
<<<<<<< HEAD
    "precommit:tests": "cd tests && npm run precommit",
    "precommit:root": "lint-staged",
=======
    "precommit:root": "lint-staged && npm run detect-secrets",
>>>>>>> de6314c2
    "lint-no-fix": "prettier --check '**/*.{yml,md}'",
    "lint": "prettier --write '**/*.{yml,md}' --loglevel warn"
  },
  "repository": {
    "type": "git",
    "url": "git+https://github.com/datagovsg/postmangovsg.git"
  },
  "author": "Open Government Products, GovTech Singapore (https://open.gov.sg)",
  "license": "MIT",
  "bugs": {
    "url": "https://github.com/datagovsg/postmangovsg/issues"
  },
  "homepage": "https://github.com/datagovsg/postmangovsg#readme",
  "dependencies": {},
  "devDependencies": {
    "concurrently": "^5.1.0",
    "husky": "^4.2.5",
    "lint-staged": "^10.2.6",
    "prettier": "^2.0.5",
    "typescript": "^3.8.3"
  },
  "lint-staged": {
    "*.{yml,md}": "prettier --write"
  },
  "husky": {
    "hooks": {
      "pre-commit": "npm run precommit"
    }
  }
}<|MERGE_RESOLUTION|>--- conflicted
+++ resolved
@@ -28,12 +28,8 @@
     "precommit:frontend": "cd frontend && npm run precommit",
     "precommit:backend": "cd backend && npm run precommit",
     "precommit:worker": "cd worker && npm run precommit",
-<<<<<<< HEAD
     "precommit:tests": "cd tests && npm run precommit",
-    "precommit:root": "lint-staged",
-=======
     "precommit:root": "lint-staged && npm run detect-secrets",
->>>>>>> de6314c2
     "lint-no-fix": "prettier --check '**/*.{yml,md}'",
     "lint": "prettier --write '**/*.{yml,md}' --loglevel warn"
   },
