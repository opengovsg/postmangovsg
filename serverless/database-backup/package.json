--- conflicted
+++ resolved
@@ -35,15 +35,9 @@
   },
   "dependencies": {
     "@google-cloud/kms": "^2.1.2",
-<<<<<<< HEAD
-    "@google-cloud/storage": "^5.3.0",
-    "@sentry/node": "^5.22.3",
-    "aws-sdk": "^2.799.0",
-=======
     "@google-cloud/storage": "^5.5.0",
     "@sentry/node": "^5.27.6",
-    "aws-sdk": "^2.798.0",
->>>>>>> caacbe2c
+    "aws-sdk": "^2.799.0",
     "axios": "^0.21.0",
     "convict": "^6.0.0",
     "dotenv": "^8.2.0",
