--- conflicted
+++ resolved
@@ -35,13 +35,8 @@
   },
   "dependencies": {
     "@google-cloud/kms": "^2.3.0",
-<<<<<<< HEAD
     "@google-cloud/storage": "^5.7.2",
-    "@sentry/node": "^5.27.6",
-=======
-    "@google-cloud/storage": "^5.5.0",
     "@sentry/node": "^5.29.2",
->>>>>>> b2b6e7b0
     "aws-sdk": "^2.814.0",
     "axios": "^0.21.1",
     "convict": "^6.0.0",
