{
  "name": "database-backup",
  "version": "1.0.0",
  "description": "Backup database to S3",
  "main": "src/index.js",
  "scripts": {
    "build:docker": "docker run --rm  -e PG_VERSION=$PG_VERSION -v $PWD:/var/task lambci/lambda:build-nodejs12.x ./build.sh",
    "build": "rm -rf build && tsc && cp -r src/assets build/assets",
    "dev": "npm run build && tsc-watch --onSuccess \"npx lambda-local -l build/index.js -t 60000 -h handler -e examples/event-rds-backup-complete.js\""
  },
  "keywords": [],
  "author": "",
  "repository": {
    "type": "git",
    "url": "git+https://github.com/datagovsg/postmangovsg.git"
  },
  "license": "MIT",
  "bugs": {
    "url": "https://github.com/datagovsg/postmangovsg/issues"
  },
  "homepage": "https://github.com/datagovsg/postmangovsg#readme",
  "devDependencies": {
    "@types/convict": "^5.2.1",
    "@types/node": "^14.6.4",
    "@types/pg": "^7.14.5",
    "@types/yargs": "^15.0.5",
    "@typescript-eslint/eslint-plugin": "^4.1.0",
    "@typescript-eslint/parser": "^4.1.0",
    "eslint-config-prettier": "^6.11.0",
    "eslint-plugin-prettier": "^3.1.4",
    "eslint": "^7.8.1",
    "lambda-local": "^1.7.3",
    "tsc-watch": "^4.2.9",
    "typescript": "^4.0.2"
  },
  "dependencies": {
    "@google-cloud/kms": "^2.1.2",
    "@google-cloud/storage": "^5.5.0",
<<<<<<< HEAD
    "@sentry/node": "^5.29.2",
    "aws-sdk": "^2.801.0",
    "axios": "^0.21.0",
=======
    "@sentry/node": "^5.27.6",
    "aws-sdk": "^2.814.0",
    "axios": "^0.21.1",
>>>>>>> d309671c
    "convict": "^6.0.0",
    "dotenv": "^8.2.0",
    "fast-crc32c": "^2.0.0",
    "pg-connection-string": "^2.3.0",
    "pg": "^8.5.1",
    "source-map-support": "^0.5.19",
    "yargs": "^16.1.1"
  }
}<|MERGE_RESOLUTION|>--- conflicted
+++ resolved
@@ -36,15 +36,9 @@
   "dependencies": {
     "@google-cloud/kms": "^2.1.2",
     "@google-cloud/storage": "^5.5.0",
-<<<<<<< HEAD
     "@sentry/node": "^5.29.2",
-    "aws-sdk": "^2.801.0",
-    "axios": "^0.21.0",
-=======
-    "@sentry/node": "^5.27.6",
     "aws-sdk": "^2.814.0",
     "axios": "^0.21.1",
->>>>>>> d309671c
     "convict": "^6.0.0",
     "dotenv": "^8.2.0",
     "fast-crc32c": "^2.0.0",
