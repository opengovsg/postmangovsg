--- conflicted
+++ resolved
@@ -34,13 +34,8 @@
     "typescript": "^4.0.2"
   },
   "dependencies": {
-<<<<<<< HEAD
-    "@google-cloud/kms": "^2.1.2",
+    "@google-cloud/kms": "^2.3.0",
     "@google-cloud/storage": "^5.7.2",
-=======
-    "@google-cloud/kms": "^2.3.0",
-    "@google-cloud/storage": "^5.5.0",
->>>>>>> 2dcc9c99
     "@sentry/node": "^5.27.6",
     "aws-sdk": "^2.814.0",
     "axios": "^0.21.1",
