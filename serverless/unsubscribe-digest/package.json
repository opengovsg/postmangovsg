{
  "name": "unsubscribe-digest",
  "version": "1.0.0",
  "description": "Send unsubscribe digests to campaign owners",
  "main": "src/index.ts",
  "scripts": {
    "build": "rm -rf build && tsc && cp -r src/assets build/assets",
    "dev": "npm run build && tsc-watch --onSuccess \"node -r dotenv/config build/dev\""
  },
  "repository": {
    "type": "git",
    "url": "git+https://github.com/opengovsg/postmangovsg.git"
  },
  "author": "",
  "license": "MIT",
  "dependencies": {
    "@sentry/node": "^5.21.1",
<<<<<<< HEAD
    "aws-sdk": "^2.814.0",
    "axios": "^0.21.0",
=======
    "aws-sdk": "^2.742.0",
    "axios": "^0.21.1",
>>>>>>> 2f5758a8
    "convict": "^6.0.0",
    "dotenv": "^8.2.0",
    "nodemailer-direct-transport": "^3.3.2",
    "nodemailer": "^6.4.16",
    "pg-connection-string": "^2.3.0",
    "pg": "^8.3.0",
    "reflect-metadata": "^0.1.13",
    "sequelize-typescript": "^1.1.0",
    "sequelize": "^5.21.11",
    "source-map-support": "^0.5.19"
  },
  "devDependencies": {
    "@types/bluebird": "^3.5.32",
    "@types/convict": "^5.2.1",
    "@types/lodash": "^4.14.157",
    "@types/node": "^14.0.23",
    "@types/nodemailer-direct-transport": "^1.0.31",
    "@types/nodemailer": "^6.4.0",
    "@types/validator": "^13.1.0",
    "@typescript-eslint/eslint-plugin": "^3.7.0",
    "@typescript-eslint/parser": "^3.7.0",
    "eslint-config-prettier": "^6.11.0",
    "eslint-plugin-prettier": "^3.1.4",
    "eslint": "^7.5.0",
    "prettier": "^2.0.5",
    "tsc-watch": "^4.2.9",
    "typescript": "^3.9.7"
  }
}<|MERGE_RESOLUTION|>--- conflicted
+++ resolved
@@ -15,13 +15,8 @@
   "license": "MIT",
   "dependencies": {
     "@sentry/node": "^5.21.1",
-<<<<<<< HEAD
     "aws-sdk": "^2.814.0",
-    "axios": "^0.21.0",
-=======
-    "aws-sdk": "^2.742.0",
     "axios": "^0.21.1",
->>>>>>> 2f5758a8
     "convict": "^6.0.0",
     "dotenv": "^8.2.0",
     "nodemailer-direct-transport": "^3.3.2",
