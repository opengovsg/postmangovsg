--- conflicted
+++ resolved
@@ -1,9 +1,6 @@
 import axios, { AxiosInstance, AxiosRequestConfig } from 'axios'
-<<<<<<< HEAD
+import * as http from 'http'
 import { PhonebookChannelDto, UserChannel } from './interfaces'
-=======
-import * as http from 'http'
->>>>>>> 9ea29593
 
 export default class PhonebookClient {
   private client: AxiosInstance
@@ -70,7 +67,7 @@
       const res = await this.request(
         {
           method: 'post',
-          url: 'public-user/unique-links',
+          url: '/public-user/unique-links',
         },
         body
       )
