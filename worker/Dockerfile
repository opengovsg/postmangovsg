FROM node:12-alpine

# required for node-gyp
RUN apk update && apk upgrade && apk add --no-cache --virtual builds-deps build-base \
<<<<<<< HEAD
  g++ make python tini python-dev
=======
  g++ make python3 python3-dev tini
>>>>>>> 20c62a01

RUN apk add jq

RUN python3 -m pip install awscli

RUN aws configure set default.region ap-southeast-1

WORKDIR /usr/home/postmangovsg

COPY modules ../modules

COPY ./package* ./
RUN npm ci

COPY src ./src
COPY tsconfig.json ./

RUN npm run build
RUN npm prune --production

COPY ./docker-entrypoint.sh ./
RUN ["chmod", "+x", "docker-entrypoint.sh"]

EXPOSE 4000
ENTRYPOINT [ "tini", "--" ]
CMD ["./docker-entrypoint.sh"]<|MERGE_RESOLUTION|>--- conflicted
+++ resolved
@@ -2,11 +2,7 @@
 
 # required for node-gyp
 RUN apk update && apk upgrade && apk add --no-cache --virtual builds-deps build-base \
-<<<<<<< HEAD
-  g++ make python tini python-dev
-=======
   g++ make python3 python3-dev tini
->>>>>>> 20c62a01
 
 RUN apk add jq
 
