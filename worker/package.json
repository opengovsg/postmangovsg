--- conflicted
+++ resolved
@@ -20,13 +20,8 @@
     "@types/convict": "^5.2.1",
     "@types/nodemailer-direct-transport": "^1.0.31",
     "@types/validator": "^13.0.0",
-<<<<<<< HEAD
     "aws-sdk": "^2.814.0",
-    "axios": "^0.19.2",
-=======
-    "aws-sdk": "^2.799.0",
     "axios": "^0.21.1",
->>>>>>> 7d16f015
     "bcrypt": "^5.0.0",
     "convict": "^6.0.0",
     "dotenv": "^8.2.0",
