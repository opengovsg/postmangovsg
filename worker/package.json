{
  "name": "worker",
  "version": "1.24.0",
  "description": "Workers for Postman",
  "main": "build/server.js",
  "scripts": {
<<<<<<< HEAD
    "build": "rimraf build && tsc",
    "dev:sender": "npm run postbuild && MESSAGE_WORKER_SENDER=1 tsc-watch --onSuccess \"node ./build/server.js\"",
    "dev:logger": "npm run postbuild && MESSAGE_WORKER_LOGGER=1 tsc-watch --onSuccess \"node ./build/server.js\"",
=======
    "build": "rimraf build && tsc --build",
    "dev": "npm run postbuild && tsc-watch --onSuccess \"node ./build/server.js\"",
>>>>>>> 06439df5
    "lint-no-fix": "tsc --noEmit && eslint --ext .js,.ts --cache .",
    "lint": "npm run lint-no-fix -- --fix",
    "postbuild": "npm run copy-assets",
    "start": "node build/server",
    "copy-assets": "copyfiles -u 1 src/assets/* src/**/*.sql build",
    "precommit": "lint-staged"
  },
  "author": "",
  "license": "MIT",
  "dependencies": {
    "@aws-sdk/client-sns": "^3.7.0",
    "@types/bcrypt": "^3.0.0",
    "@types/convict": "^5.2.1",
    "@types/nodemailer-direct-transport": "^1.0.31",
    "@types/validator": "^13.1.3",
    "aws-sdk": "^2.884.0",
    "axios": "^0.21.1",
    "bcrypt": "^5.0.0",
    "convict": "^6.0.1",
    "dotenv": "^8.2.0",
    "libphonenumber-js": "^1.9.16",
    "lodash": "^4.17.21",
    "module-alias": "^2.2.2",
    "nodemailer": "^6.6.0",
    "nodemailer-direct-transport": "^3.3.2",
    "pg": "^8.5.1",
    "reflect-metadata": "^0.1.13",
    "sequelize": "^5.22.4",
    "sequelize-typescript": "^1.1.0",
    "source-map-support": "^0.5.19",
    "telegraf": "^3.38.0",
    "twilio": "^3.58.0",
    "winston": "^3.3.3"
  },
  "devDependencies": {
    "@types/bluebird": "^3.5.30",
    "@types/express": "^4.17.11",
    "@types/lodash": "^4.14.165",
    "@types/nodemailer": "^6.4.0",
    "@types/qs": "^6.9.4",
    "@types/uuid": "^7.0.2",
    "@typescript-eslint/eslint-plugin": "^2.25.0",
    "@typescript-eslint/parser": "^2.25.0",
    "copyfiles": "^2.2.0",
    "eslint": "^6.8.0",
    "eslint-config-prettier": "^6.11.0",
    "eslint-plugin-prettier": "^3.1.3",
    "lint-staged": "^10.2.6",
    "prettier": "^2.0.5",
    "rimraf": "^3.0.2",
    "tsc-watch": "^4.2.3",
    "typescript": "^3.8.3"
  },
  "_moduleAliases": {
    "@core": "build/core",
    "@sms": "build/sms",
    "@email": "build/email",
    "@telegram": "build/telegram",
    "@shared": "../shared/build"
  },
  "repository": {
    "type": "git",
    "url": "git+https://github.com/datagovsg/postmangovsg.git"
  },
  "bugs": {
    "url": "https://github.com/datagovsg/postmangovsg/issues"
  },
  "lint-staged": {
    "*.{js,ts}": "eslint --cache --fix"
  }
}<|MERGE_RESOLUTION|>--- conflicted
+++ resolved
@@ -4,14 +4,9 @@
   "description": "Workers for Postman",
   "main": "build/server.js",
   "scripts": {
-<<<<<<< HEAD
-    "build": "rimraf build && tsc",
+    "build": "rimraf build && tsc --build",
     "dev:sender": "npm run postbuild && MESSAGE_WORKER_SENDER=1 tsc-watch --onSuccess \"node ./build/server.js\"",
     "dev:logger": "npm run postbuild && MESSAGE_WORKER_LOGGER=1 tsc-watch --onSuccess \"node ./build/server.js\"",
-=======
-    "build": "rimraf build && tsc --build",
-    "dev": "npm run postbuild && tsc-watch --onSuccess \"node ./build/server.js\"",
->>>>>>> 06439df5
     "lint-no-fix": "tsc --noEmit && eslint --ext .js,.ts --cache .",
     "lint": "npm run lint-no-fix -- --fix",
     "postbuild": "npm run copy-assets",
