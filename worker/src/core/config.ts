/**
 * @file Configuration 
 * All defaults can be changed
 */
import convict from 'convict'
import fs from 'fs'
import path from 'path'

const rdsCa = fs.readFileSync(path.join(__dirname, '../assets/db-ca.pem')) 

<<<<<<< HEAD
// Node mailer
const mailHost: string = process.env.SES_HOST as string
const mailPort = Number(process.env.SES_PORT)
const mailUser: string = process.env.SES_USER as string
const mailPass: string = process.env.SES_PASS as string

// Twilio
const twilioAccountSid: string = process.env.TWILIO_ACCOUNT_SID as string
const twilioApiKey: string = process.env.TWILIO_API_KEY as string
const twilioApiSecret: string = process.env.TWILIO_API_SECRET as string
const twilioMessagingServiceSid: string = process.env.TWILIO_MESSAGING_SERVICE_SID as string
const twilioCallbackSecret: string = process.env.TWILIO_CALLBACK_SECRET as string
const backendUrl: string = process.env.BACKEND_URL as string

const defaultCountryCode: string = process.env.DEFAULT_COUNTRY_CODE as string
=======
convict.addFormats({
  'required-string': {
    validate:  (val: any): void => {
      if (val === '') {
        throw new Error('Required value cannot be empty')
      }
    },
    coerce: (val: any): any => { 
      if (val === null){
        return undefined 
      }
      return val
    },
  },
})
>>>>>>> 03e7a917


const config = convict({
  env: {
    doc: 'The application environment.',
    format: ['production', 'staging', 'development'],
    default: 'production',
    env: 'NODE_ENV',
  },
  IS_PROD: {
    default: true,
  },
  aws: {
    awsRegion: {
      doc: 'Region for the S3 bucket that is used to store file uploads',
      default:  'ap-northeast-1',
      env: 'AWS_REGION',
    },
    secretManagerSalt: {
      doc: 'Secret used to generate names of credentials to be stored in AWS Secrets Manager',
      default: '',
      env: 'SECRET_MANAGER_SALT',
      format: 'required-string',
      sensitive: true,
    },
    serviceName: {
      doc: 'ECS service name used for finding the existing running tasks',
      default: '',
      env: 'ECS_SERVICE_NAME',
      format: 'required-string',
    },
    metadataUri: {
      doc: 'URI injected by ECS Agent, do not set manually',
      default: '',
      env: 'ECS_CONTAINER_METADATA_URI_V4',
    },
  },
  database: {
    databaseUri: {
      doc: 'URI to the postgres database',
      default: '',
      env: 'DB_URI',
      format: 'required-string',
      sensitive: true,
    },
    dialectOptions: {
      ssl: {
        require: {
          doc: 'Require SSL connection to database',
          default: true,
          env: 'DB_REQUIRE_SSL',
        },
        rejectUnauthorized: true,
        ca: {
          doc: 'SSL cert to connect to database',
          default: [rdsCa],
          format: '*',
          sensitive: true,
        },
      },
    },
    poolOptions: {
      max: {
        doc: 'Maximum number of connection in pool',
        default: 150,
        env: 'SEQUELIZE_POOL_MAX_CONNECTIONS',
        format: 'int',
      },
      min: {
        doc: 'Minimum number of connection in pool',
        default: 0,
        env: 'SEQUELIZE_POOL_MIN_CONNECTIONS',
        format: 'int',
      },
      acquire: {
        doc: 'The maximum time, in milliseconds, that pool will try to get connection before throwing error',
        default: 600000,
        env: 'SEQUELIZE_POOL_ACQUIRE_IN_MILLISECONDS',
        format: 'int',
      }, 
    },
  },
  mailOptions: {
    host: {
      doc: 'Amazon SES SMTP endpoint.',
      default: '',
      env: 'SES_HOST',
    },
    port: {
      doc: 'Amazon SES SMTP port, defaults to 465',
      default: 465,
      env: 'SES_PORT',
      format: 'int',
    },
    auth: {
      user: {
        doc: 'SMTP username',
        default: '',
        env: 'SES_USER',
        sensitive: true,
      },
      pass: {
        doc: 'SMTP password',
        default: '',
        env: 'SES_PASS',
        sensitive: true,
      },
    },
  },
  mailFrom: {
    doc: 'The email address that appears in the From field of an email',
    default: '',
    env: 'SES_FROM',
  },
  defaultCountryCode: {
    doc: 'Country code to prepend to phone numbers',
    default: '65',
    env: 'DEFAULT_COUNTRY_CODE',
  },
  smsOptions: {
<<<<<<< HEAD
    accountSid: twilioAccountSid,
    apiKey: twilioApiKey,
    apiSecret: twilioApiSecret,
    messagingServiceSid: twilioMessagingServiceSid,
    callbackSecret: twilioCallbackSecret,
    callbackBackendUrl: backendUrl,
=======
    accountSid: {
      doc: 'Id of the Twilio account',
      default: '',
      env: 'TWILIO_ACCOUNT_SID',
      sensitive: true,
    },
    apiKey: {
      doc: 'API Key to access Twilio',
      default: '',
      env: 'TWILIO_API_KEY',
      sensitive: true,
    },
    apiSecret: {
      doc: 'Corresponding API Secret to access Twilio',
      default: '',
      env: 'TWILIO_API_SECRET',
      sensitive: true,
    },
    messagingServiceSid: {
      doc: 'ID of the messaging service ',
      default: '',
      env: 'TWILIO_MESSAGING_SERVICE_SID',
      sensitive: true,
    },
>>>>>>> 03e7a917
  },
  xssOptions: {
    doc: 'List of html tags allowed',
    default: {
      email: {
        whiteList: {
          b: [],
          i: [],
          u: [],
          br: [],
          p: [],
          a: ['href', 'title', 'target'],
          img: ['src', 'alt', 'title', 'width', 'height'],
        }, 
        stripIgnoreTag: true, 
      },
      sms:
      { 
        whiteList: { br: [] },
        stripIgnoreTag: true,
      },
    },
  },
  messageWorker: {
    numSender: {
      doc: 'Number of sender workers',
      default: 0,
      env: 'MESSAGE_WORKER_SENDER',
      format: 'int',
    },
    numLogger: {
      doc: 'Number of logger workers',
      default: 0,
      env: 'MESSAGE_WORKER_LOGGER',
      format: 'int',
    },
  },
},
)



// If mailFrom was not set in an env var, set it using the app_name
const defaultMailFrom =  'Postman.gov.sg <donotreply@mail.postman.gov.sg>'
config.set('mailFrom', config.get('mailFrom') ||  defaultMailFrom)

// Only development is a non-production environment
// Override with local config
if (config.get('env') === 'development'){
  config.load({
    'IS_PROD': false,
    database: {
      dialectOptions: {
        ssl: {
          require: false, // No ssl connection needed
          rejectUnauthorized: true,
          ca: false, 
        },
      },
    },
  })
}

// If the environment is a prod environment, we ensure that there is only 1 worker per ecs task
if (config.get('IS_PROD')&& (config.get('messageWorker.numSender') + config.get('messageWorker.numLogger')) !== 1){
  throw new Error(`Only 1 worker of 1 variant per task supported in production. 
    You supplied MESSAGE_WORKER_SENDER=${config.get('messageWorker.numSender')}, 
    MESSAGE_WORKER_LOGGER=${config.get('messageWorker.numLogger')}`)
}

// If a message worker is set, ensure that the credentials needed are also set
if (config.get('messageWorker.numSender') > 0){
  if ( 
    !config.get('mailOptions.host') || 
    !config.get('mailOptions.port') || 
    !config.get('mailOptions.auth.user') ||
    !config.get('mailOptions.auth.pass')
  ) {
    throw new Error('Email credentials must be set since a sender worker is required')
  }
  
}

export default config<|MERGE_RESOLUTION|>--- conflicted
+++ resolved
@@ -8,23 +8,6 @@
 
 const rdsCa = fs.readFileSync(path.join(__dirname, '../assets/db-ca.pem')) 
 
-<<<<<<< HEAD
-// Node mailer
-const mailHost: string = process.env.SES_HOST as string
-const mailPort = Number(process.env.SES_PORT)
-const mailUser: string = process.env.SES_USER as string
-const mailPass: string = process.env.SES_PASS as string
-
-// Twilio
-const twilioAccountSid: string = process.env.TWILIO_ACCOUNT_SID as string
-const twilioApiKey: string = process.env.TWILIO_API_KEY as string
-const twilioApiSecret: string = process.env.TWILIO_API_SECRET as string
-const twilioMessagingServiceSid: string = process.env.TWILIO_MESSAGING_SERVICE_SID as string
-const twilioCallbackSecret: string = process.env.TWILIO_CALLBACK_SECRET as string
-const backendUrl: string = process.env.BACKEND_URL as string
-
-const defaultCountryCode: string = process.env.DEFAULT_COUNTRY_CODE as string
-=======
 convict.addFormats({
   'required-string': {
     validate:  (val: any): void => {
@@ -40,7 +23,6 @@
     },
   },
 })
->>>>>>> 03e7a917
 
 
 const config = convict({
@@ -161,14 +143,6 @@
     env: 'DEFAULT_COUNTRY_CODE',
   },
   smsOptions: {
-<<<<<<< HEAD
-    accountSid: twilioAccountSid,
-    apiKey: twilioApiKey,
-    apiSecret: twilioApiSecret,
-    messagingServiceSid: twilioMessagingServiceSid,
-    callbackSecret: twilioCallbackSecret,
-    callbackBackendUrl: backendUrl,
-=======
     accountSid: {
       doc: 'Id of the Twilio account',
       default: '',
@@ -188,12 +162,23 @@
       sensitive: true,
     },
     messagingServiceSid: {
-      doc: 'ID of the messaging service ',
+      doc: 'ID of the messaging service',
       default: '',
       env: 'TWILIO_MESSAGING_SERVICE_SID',
       sensitive: true,
     },
->>>>>>> 03e7a917
+    twilioCallbackSecret: {
+      doc: 'Secret key used to generate Twilio callback url',
+      default: '',
+      env: 'TWILIO_CALLBACK_SECRET',
+      sensitive: true,
+    },
+  },
+  backendUrl: {
+    doc: 'URL where backend is hosted',
+    default: '',
+    env: 'BACKEND_URL',
+    sensitive: true,
   },
   xssOptions: {
     doc: 'List of html tags allowed',
