--- conflicted
+++ resolved
@@ -152,34 +152,7 @@
       return isSupportedCountry(countryCode)
     },
   },
-<<<<<<< HEAD
   smsOptions: {
-    credentials: {
-      accountSid: {
-        doc: 'Id of the Twilio account',
-        default: '',
-        env: 'TWILIO_ACCOUNT_SID',
-        sensitive: true,
-      },
-      apiKey: {
-        doc: 'API Key to access Twilio',
-        default: '',
-        env: 'TWILIO_API_KEY',
-        sensitive: true,
-      },
-      apiSecret: {
-        doc: 'Corresponding API Secret to access Twilio',
-        default: '',
-        env: 'TWILIO_API_SECRET',
-        sensitive: true,
-      },
-      messagingServiceSid: {
-        doc: 'ID of the messaging service',
-        default: '',
-        env: 'TWILIO_MESSAGING_SERVICE_SID',
-        sensitive: true,
-      },
-    },
     apiRoot: {
       doc: 'Twilio API root url',
       default: 'https://api.twilio.com',
@@ -187,20 +160,12 @@
     },
   },
   telegramOptions: {
-    telegramBotToken: {
-      doc: 'API key required to make use of Telegram APIs',
-      default: '',
-      env: 'TELEGRAM_BOT_TOKEN',
-      sensitive: true,
-    },
     apiRoot: {
       doc: 'Telegram API root url',
       default: 'https://api.telegram.org',
       env: 'TELEGRAM_API_ROOT',
     },
   },
-=======
->>>>>>> 3ce7b691
   callbackSecret: {
     doc: 'Secret key used to generate Twilio callback url',
     default: '',
@@ -276,16 +241,9 @@
           },
           telegramOptions: {
             apiRoot: 'http://localhost:1081',
-            telegramBotToken: '11111111:thisisadummybottoken',
           },
           smsOptions: {
             apiRoot: 'http://localhost:1082',
-            credentials: {
-              accountSid: 'ACXXXXXXXXXXXXXXXXXXXXXXXXXXXXX',
-              apiKey: 'SKXXXXXXXXXXXXXXXXXXXXXXXXXXXXX',
-              apiSecret: 'thisisdummysecretfortwiliocredentials',
-              messagingServiceSid: 'MGXXXXXXXXXXXXXXXXXXXXXXXXXXXX',
-            },
           },
         }
 
