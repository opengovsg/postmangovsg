--- conflicted
+++ resolved
@@ -47,19 +47,11 @@
   return service().enqueueMessages(jobId)
 }
   
-<<<<<<< HEAD
-const getMessages = (jobId: number, rate: number): Promise<{id: number; recipient: string; params: {[key: string]: string}; body: string; subject?: string; campaignId?: number}[]>  => {
+const getMessages = (jobId: number, rate: number): Promise<{id: number; recipient: string; params: {[key: string]: string}; body: string; subject?: string; replyTo?: string | null; campaignId?: number}[]>  => {
   return service().getMessages(jobId, rate)
 }
 
-const sendMessage = (message: { id: number; recipient: string; params: {[key: string]: string}; body: string; subject?: string; campaignId?: number}): Promise<void>  => {
-=======
-const getMessages = (jobId: number, rate: number): Promise<{id: number; recipient: string; params: {[key: string]: string}; body: string; subject?: string; replyTo?: string | null}[]>  => {
-  return service().getMessages(jobId, rate)
-}
-
-const sendMessage = (message: { id: number; recipient: string; params: {[key: string]: string}; body: string; subject?: string; replyTo?: string | null }): Promise<void>  => {
->>>>>>> 03e7a917
+const sendMessage = (message: { id: number; recipient: string; params: {[key: string]: string}; body: string; subject?: string; replyTo?: string | null; campaignId?: number }): Promise<void>  => {
   return service().sendMessage(message)
 }
   
