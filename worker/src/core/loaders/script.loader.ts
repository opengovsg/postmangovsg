--- conflicted
+++ resolved
@@ -9,17 +9,10 @@
 import { sqlFilePaths as telegramSqlFilePaths } from '@telegram/resources/sql'
 
 const scriptLoader = async (): Promise<void> => {
-<<<<<<< HEAD
   const dialectOptions = !['development', 'test'].includes(config.get('env'))
     ? config.get('database.dialectOptions')
     : {}
-=======
-  const dialectOptions =
-    config.get('env') !== 'development'
-      ? config.get('database.dialectOptions')
-      : {}
 
->>>>>>> 43910bcb
   const sequelize = new Sequelize(config.get('database.databaseUri'), {
     dialect: 'postgres',
     logging: false,
