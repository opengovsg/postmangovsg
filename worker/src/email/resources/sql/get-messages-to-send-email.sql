CREATE OR REPLACE FUNCTION get_messages_to_send_email(jid int, lim int)
RETURNS TABLE (result json)
LANGUAGE plpgsql AS $$
BEGIN
  RETURN QUERY
  -- Set sent_at for messages belonging to a job that is in SENDING state only (it will not pick up any other states like STOPPED or LOGGED)
  WITH
    selected_ids AS (
      SELECT id FROM email_ops WHERE
      campaign_id = (SELECT q.campaign_id FROM job_queue q WHERE q.id = jid AND status = 'SENDING')
      AND sent_at IS NULL
      LIMIT lim
      FOR UPDATE SKIP LOCKED
    ),
    messages AS (
      UPDATE email_ops SET sent_at=clock_timestamp(), updated_at = clock_timestamp() WHERE
      id in (SELECT * from selected_ids)
      RETURNING id, recipient, params, campaign_id
    )
<<<<<<< HEAD
    SELECT json_build_object(
			'id', m.id,
			'recipient', m.recipient,
			'params', m.params,
			'campaignId', m.campaign_id,
			'body', t.body,
			'subject', t.subject,
			'replyTo', t.reply_to,
			'from', t.from,
			'agencyName', a.name,
			'agencyLogoURI', a.logo_uri,
			'senderEmail', u.email
		)
    FROM messages m
		INNER JOIN email_templates t ON t.campaign_id = m.campaign_id
		LEFT JOIN campaigns c ON c.id = m.campaign_id
		LEFT JOIN users u ON u.id = c.user_id
		LEFT JOIN domains d ON d.domain = u.email_domain
		LEFT JOIN agencies a ON a.id = d.agency_id;
		
	-- If there are no messages found, we assume the job is done
	-- This is only correct because enqueue and send are serialized. All messages are enqueued before sending occurs
=======
    SELECT json_build_object('id', m.id, 'recipient', m.recipient, 'params', m.params, 'campaignId', m.campaign_id, 'body', t.body, 'subject', t.subject, 'replyTo', t.reply_to, 'from', t.from)
    FROM messages m, email_templates t
    WHERE m.campaign_id = t.campaign_id;
>>>>>>> 2e65fc77

  -- If there are no messages found, we assume the job is done
  -- This is only correct because enqueue and send are serialized. All messages are enqueued before sending occurs

  -- An edge case exists where the status of a job is set to 'SENT', but the sending client hasn't responded to all the sent messages
  -- In that case, finalization of the job has to be deferred, so that the response can be updated in the ops table
  -- The check for this edge case is carried out in the log_next_job function.
  IF NOT FOUND THEN
    UPDATE job_queue SET status = 'SENT', updated_at = clock_timestamp() where id = jid AND status = 'SENDING';
  END IF;
END $$;<|MERGE_RESOLUTION|>--- conflicted
+++ resolved
@@ -17,34 +17,28 @@
       id in (SELECT * from selected_ids)
       RETURNING id, recipient, params, campaign_id
     )
-<<<<<<< HEAD
     SELECT json_build_object(
-			'id', m.id,
-			'recipient', m.recipient,
-			'params', m.params,
-			'campaignId', m.campaign_id,
-			'body', t.body,
-			'subject', t.subject,
-			'replyTo', t.reply_to,
-			'from', t.from,
-			'agencyName', a.name,
-			'agencyLogoURI', a.logo_uri,
-			'senderEmail', u.email
-		)
+      'id', m.id,
+      'recipient', m.recipient,
+      'params', m.params,
+      'campaignId', m.campaign_id,
+      'body', t.body,
+      'subject', t.subject,
+      'replyTo', t.reply_to,
+      'from', t.from,
+      'agencyName', a.name,
+      'agencyLogoURI', a.logo_uri,
+      'senderEmail', u.email
+    )
     FROM messages m
-		INNER JOIN email_templates t ON t.campaign_id = m.campaign_id
-		LEFT JOIN campaigns c ON c.id = m.campaign_id
-		LEFT JOIN users u ON u.id = c.user_id
-		LEFT JOIN domains d ON d.domain = u.email_domain
-		LEFT JOIN agencies a ON a.id = d.agency_id;
-		
-	-- If there are no messages found, we assume the job is done
-	-- This is only correct because enqueue and send are serialized. All messages are enqueued before sending occurs
-=======
-    SELECT json_build_object('id', m.id, 'recipient', m.recipient, 'params', m.params, 'campaignId', m.campaign_id, 'body', t.body, 'subject', t.subject, 'replyTo', t.reply_to, 'from', t.from)
-    FROM messages m, email_templates t
-    WHERE m.campaign_id = t.campaign_id;
->>>>>>> 2e65fc77
+    INNER JOIN email_templates t ON t.campaign_id = m.campaign_id
+    LEFT JOIN campaigns c ON c.id = m.campaign_id
+    LEFT JOIN users u ON u.id = c.user_id
+    LEFT JOIN domains d ON d.domain = u.email_domain
+    LEFT JOIN agencies a ON a.id = d.agency_id;
+    
+  -- If there are no messages found, we assume the job is done
+  -- This is only correct because enqueue and send are serialized. All messages are enqueued before sending occurs
 
   -- If there are no messages found, we assume the job is done
   -- This is only correct because enqueue and send are serialized. All messages are enqueued before sending occurs
