--- conflicted
+++ resolved
@@ -3,21 +3,9 @@
 import config from '@core/config'
 config.validate()
 
-<<<<<<< HEAD
-import { checkRequiredEnvVars, loaders } from './core'
-
-const requiredEnvVars = [
-  'AWS_REGION',
-  'SECRET_MANAGER_SALT',
-  'TWILIO_CALLBACK_SECRET',
-  'DB_URI',
-]
-
-=======
 /*Load the app after we make sure that the sensitive env vars exist */
 import 'source-map-support/register'
 import { loaders } from '@core/loaders'
->>>>>>> 03e7a917
 const start = async (): Promise<void> => {
   await loaders()
 }
